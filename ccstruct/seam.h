/* -*-C-*-
 ********************************************************************************
 *
 * File:        seam.h  (Formerly seam.h)
 * Description:
 * Author:       Mark Seaman, SW Productivity
 * Created:      Fri Oct 16 14:37:00 1987
 * Modified:     Thu May 16 17:05:52 1991 (Mark Seaman) marks@hpgrlt
 * Language:     C
 * Package:      N/A
 * Status:       Reusable Software Component
 *
 * (c) Copyright 1987, Hewlett-Packard Company.
 ** Licensed under the Apache License, Version 2.0 (the "License");
 ** you may not use this file except in compliance with the License.
 ** You may obtain a copy of the License at
 ** http://www.apache.org/licenses/LICENSE-2.0
 ** Unless required by applicable law or agreed to in writing, software
 ** distributed under the License is distributed on an "AS IS" BASIS,
 ** WITHOUT WARRANTIES OR CONDITIONS OF ANY KIND, either express or implied.
 ** See the License for the specific language governing permissions and
 ** limitations under the License.
 *
 *********************************************************************************/
#ifndef SEAM_H
#define SEAM_H

/*----------------------------------------------------------------------
              I n c l u d e s
----------------------------------------------------------------------*/
#include "blobs.h"
#include "split.h"

/*----------------------------------------------------------------------
              T y p e s
----------------------------------------------------------------------*/
typedef float PRIORITY;          /*  PRIORITY  */

<<<<<<< HEAD
struct SEAM {
  // Constructor that was formerly new_seam.
  SEAM(PRIORITY priority0, const TPOINT& location0,
       SPLIT *splita, SPLIT *splitb, SPLIT *splitc)
  : priority(priority0), widthp(0), widthn(0), location(location0),
    split1(splita), split2(splitb), split3(splitc) {}
  // Copy constructor that was formerly clone_seam.
  SEAM(const SEAM& src)
  : priority(src.priority), widthp(src.widthp), widthn(src.widthn),
    location(src.location) {
    clone_split(split1, src.split1);
    clone_split(split2, src.split2);
    clone_split(split3, src.split3);
  }
  // Destructor was delete_seam.
  ~SEAM() {
    if (split1)
      delete_split(split1);
    if (split2)
      delete_split(split2);
    if (split3)
      delete_split(split3);
  }

  PRIORITY priority;
  inT8 widthp;
  inT8 widthn;
  TPOINT location;
  SPLIT *split1;
  SPLIT *split2;
  SPLIT *split3;
};

/**
 * exact_point
 *
 * Return TRUE if the point positions are the exactly the same. The
 * parameters must be of type (EDGEPT*).
 */

#define exact_point(p1,p2)                    \
        (! ((p1->pos.x - p2->pos.x) || (p1->pos.y - p2->pos.y)))
=======
class SEAM {
 public:
  // A seam with no splits
  SEAM(float priority, const TPOINT& location)
      : priority_(priority),
        location_(location),
        widthp_(0),
        widthn_(0),
        num_splits_(0) {}
  // A seam with a single split point.
  SEAM(float priority, const TPOINT& location, const SPLIT& split)
      : priority_(priority),
        location_(location),
        widthp_(0),
        widthn_(0),
        num_splits_(1) {
    splits_[0] = split;
  }
  // Default copy constructor, operator= and destructor are OK!

  // Accessors.
  float priority() const { return priority_; }
  void set_priority(float priority) { priority_ = priority; }
  bool HasAnySplits() const { return num_splits_ > 0; }

  // Returns the bounding box of all the points in the seam.
  TBOX bounding_box() const;

  // Returns true if other can be combined into *this.
  bool CombineableWith(const SEAM& other, int max_x_dist,
                       float max_total_priority) const;
  // Combines other into *this. Only works if CombinableWith returned true.
  void CombineWith(const SEAM& other);

  // Returns true if the given blob contains all splits of *this SEAM.
  bool ContainedByBlob(const TBLOB& blob) const {
    for (int s = 0; s < num_splits_; ++s) {
      if (!splits_[s].ContainedByBlob(blob)) return false;
    }
    return true;
  }

  // Returns true if the given EDGEPT is used by this SEAM, checking only
  // the EDGEPT pointer, not the coordinates.
  bool UsesPoint(const EDGEPT* point) const {
    for (int s = 0; s < num_splits_; ++s) {
      if (splits_[s].UsesPoint(point)) return true;
    }
    return false;
  }
  // Returns true if *this and other share any common point, by coordinates.
  bool SharesPosition(const SEAM& other) const {
    for (int s = 0; s < num_splits_; ++s) {
      for (int t = 0; t < other.num_splits_; ++t)
        if (splits_[s].SharesPosition(other.splits_[t])) return true;
    }
    return false;
  }
  // Returns true if *this and other have any vertically overlapping splits.
  bool OverlappingSplits(const SEAM& other) const {
    for (int s = 0; s < num_splits_; ++s) {
      TBOX split1_box = splits_[s].bounding_box();
      for (int t = 0; t < other.num_splits_; ++t) {
        TBOX split2_box = other.splits_[t].bounding_box();
        if (split1_box.y_overlap(split2_box)) return true;
      }
    }
    return false;
  }

  // Marks the edgepts used by the seam so the segments made by the cut
  // never get split further by another seam in the future.
  void Finalize() {
    for (int s = 0; s < num_splits_; ++s) {
      splits_[s].point1->MarkChop();
      splits_[s].point2->MarkChop();
    }
  }

  // Returns true if the splits in *this SEAM appear OK in the sense that they
  // do not cross any outlines and do not chop off any ridiculously small
  // pieces.
  bool IsHealthy(const TBLOB& blob, int min_points, int min_area) const;

  // Computes the widthp_/widthn_ range for all existing SEAMs and for *this
  // seam, which is about to be inserted at insert_index. Returns false if
  // any of the computations fails, as this indicates an invalid chop.
  // widthn_/widthp_ are only changed if modify is true.
  bool PrepareToInsertSeam(const GenericVector<SEAM*>& seams,
                           const GenericVector<TBLOB*>& blobs, int insert_index,
                           bool modify);
  // Computes the widthp_/widthn_ range. Returns false if not all the splits
  // are accounted for. widthn_/widthp_ are only changed if modify is true.
  bool FindBlobWidth(const GenericVector<TBLOB*>& blobs, int index,
                     bool modify);

  // Splits this blob into two blobs by applying the splits included in
  // *this SEAM
  void ApplySeam(bool italic_blob, TBLOB* blob, TBLOB* other_blob) const;
  // Undoes ApplySeam by removing the seam between these two blobs.
  // Produces one blob as a result, and deletes other_blob.
  void UndoSeam(TBLOB* blob, TBLOB* other_blob) const;

  // Prints everything in *this SEAM.
  void Print(const char* label) const;
  // Prints a collection of SEAMs.
  static void PrintSeams(const char* label, const GenericVector<SEAM*>& seams);
#ifndef GRAPHICS_DISABLED
  // Draws the seam in the given window.
  void Mark(ScrollView* window) const;
#endif

  // Break up the blobs in this chain so that they are all independent.
  // This operation should undo the affect of join_pieces.
  static void BreakPieces(const GenericVector<SEAM*>& seams,
                          const GenericVector<TBLOB*>& blobs, int first,
                          int last);
  // Join a group of base level pieces into a single blob that can then
  // be classified.
  static void JoinPieces(const GenericVector<SEAM*>& seams,
                         const GenericVector<TBLOB*>& blobs, int first,
                         int last);

  // Hides the seam so the outlines appear not to be cut by it.
  void Hide() const;
  // Undoes hide, so the outlines are cut by the seam.
  void Reveal() const;

  // Computes and returns, but does not set, the full priority of *this SEAM.
  // The arguments here are config parameters defined in Wordrec. Add chop_
  // to the beginning of the name.
  float FullPriority(int xmin, int xmax, double overlap_knob,
                     int centered_maxwidth, double center_knob,
                     double width_change_knob) const;

 private:
  // Maximum number of splits that a SEAM can hold.
  static const int kMaxNumSplits = 3;
  // Priority of this split. Lower is better.
  float priority_;
  // Position of the middle of the seam.
  TPOINT location_;
  // A range such that all splits in *this SEAM are contained within blobs in
  // the range [index - widthn_,index + widthp_] where index is the index of
  // this SEAM in the seams vector.
  inT8 widthp_;
  inT8 widthn_;
  // Number of splits_ that are used.
  inT8 num_splits_;
  // Set of pairs of points that are the ends of each split in the SEAM.
  SPLIT splits_[kMaxNumSplits];
};
>>>>>>> 1af9e327

/*----------------------------------------------------------------------
              F u n c t i o n s
----------------------------------------------------------------------*/
<<<<<<< HEAD
bool point_in_split(SPLIT *split, EDGEPT *point1, EDGEPT *point2);

bool point_in_seam(const SEAM *seam, SPLIT *split);

bool point_used_by_split(SPLIT *split, EDGEPT *point);

bool point_used_by_seam(SEAM *seam, EDGEPT *point);

void combine_seams(SEAM *dest_seam, SEAM *source_seam);

void start_seam_list(TWERD *word, GenericVector<SEAM*>* seam_array);

bool test_insert_seam(const GenericVector<SEAM*>& seam_array,
                      TWERD *word, int index);

void insert_seam(const TWERD *word, int index, SEAM *seam,
                 GenericVector<SEAM*>* seam_array);

int account_splits(const SEAM *seam, const TWERD *word, int blob_index,
                   int blob_direction);

bool find_split_in_blob(SPLIT *split, TBLOB *blob);

SEAM *join_two_seams(const SEAM *seam1, const SEAM *seam2);

void print_seam(const char *label, SEAM *seam);

void print_seams(const char *label, const GenericVector<SEAM*>& seams);

int shared_split_points(const SEAM *seam1, const SEAM *seam2);

void break_pieces(const GenericVector<SEAM*>& seams,
                  int first, int last, TWERD *word);

void join_pieces(const GenericVector<SEAM*>& seams,
                 int first, int last, TWERD *word);

void hide_seam(SEAM *seam);

void hide_edge_pair(EDGEPT *pt1, EDGEPT *pt2);

void reveal_seam(SEAM *seam);
=======
>>>>>>> 1af9e327

void start_seam_list(TWERD* word, GenericVector<SEAM*>* seam_array);

#endif<|MERGE_RESOLUTION|>--- conflicted
+++ resolved
@@ -36,50 +36,6 @@
 ----------------------------------------------------------------------*/
 typedef float PRIORITY;          /*  PRIORITY  */
 
-<<<<<<< HEAD
-struct SEAM {
-  // Constructor that was formerly new_seam.
-  SEAM(PRIORITY priority0, const TPOINT& location0,
-       SPLIT *splita, SPLIT *splitb, SPLIT *splitc)
-  : priority(priority0), widthp(0), widthn(0), location(location0),
-    split1(splita), split2(splitb), split3(splitc) {}
-  // Copy constructor that was formerly clone_seam.
-  SEAM(const SEAM& src)
-  : priority(src.priority), widthp(src.widthp), widthn(src.widthn),
-    location(src.location) {
-    clone_split(split1, src.split1);
-    clone_split(split2, src.split2);
-    clone_split(split3, src.split3);
-  }
-  // Destructor was delete_seam.
-  ~SEAM() {
-    if (split1)
-      delete_split(split1);
-    if (split2)
-      delete_split(split2);
-    if (split3)
-      delete_split(split3);
-  }
-
-  PRIORITY priority;
-  inT8 widthp;
-  inT8 widthn;
-  TPOINT location;
-  SPLIT *split1;
-  SPLIT *split2;
-  SPLIT *split3;
-};
-
-/**
- * exact_point
- *
- * Return TRUE if the point positions are the exactly the same. The
- * parameters must be of type (EDGEPT*).
- */
-
-#define exact_point(p1,p2)                    \
-        (! ((p1->pos.x - p2->pos.x) || (p1->pos.y - p2->pos.y)))
-=======
 class SEAM {
  public:
   // A seam with no splits
@@ -232,56 +188,10 @@
   // Set of pairs of points that are the ends of each split in the SEAM.
   SPLIT splits_[kMaxNumSplits];
 };
->>>>>>> 1af9e327
 
 /*----------------------------------------------------------------------
               F u n c t i o n s
 ----------------------------------------------------------------------*/
-<<<<<<< HEAD
-bool point_in_split(SPLIT *split, EDGEPT *point1, EDGEPT *point2);
-
-bool point_in_seam(const SEAM *seam, SPLIT *split);
-
-bool point_used_by_split(SPLIT *split, EDGEPT *point);
-
-bool point_used_by_seam(SEAM *seam, EDGEPT *point);
-
-void combine_seams(SEAM *dest_seam, SEAM *source_seam);
-
-void start_seam_list(TWERD *word, GenericVector<SEAM*>* seam_array);
-
-bool test_insert_seam(const GenericVector<SEAM*>& seam_array,
-                      TWERD *word, int index);
-
-void insert_seam(const TWERD *word, int index, SEAM *seam,
-                 GenericVector<SEAM*>* seam_array);
-
-int account_splits(const SEAM *seam, const TWERD *word, int blob_index,
-                   int blob_direction);
-
-bool find_split_in_blob(SPLIT *split, TBLOB *blob);
-
-SEAM *join_two_seams(const SEAM *seam1, const SEAM *seam2);
-
-void print_seam(const char *label, SEAM *seam);
-
-void print_seams(const char *label, const GenericVector<SEAM*>& seams);
-
-int shared_split_points(const SEAM *seam1, const SEAM *seam2);
-
-void break_pieces(const GenericVector<SEAM*>& seams,
-                  int first, int last, TWERD *word);
-
-void join_pieces(const GenericVector<SEAM*>& seams,
-                 int first, int last, TWERD *word);
-
-void hide_seam(SEAM *seam);
-
-void hide_edge_pair(EDGEPT *pt1, EDGEPT *pt2);
-
-void reveal_seam(SEAM *seam);
-=======
->>>>>>> 1af9e327
 
 void start_seam_list(TWERD* word, GenericVector<SEAM*>* seam_array);
 
