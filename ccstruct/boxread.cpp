/**********************************************************************
 * File:        boxread.cpp
 * Description: Read data from a box file.
 * Author:      Ray Smith
 * Created:     Fri Aug 24 17:47:23 PDT 2007
 *
 * (C) Copyright 2007, Google Inc.
 ** Licensed under the Apache License, Version 2.0 (the "License");
 ** you may not use this file except in compliance with the License.
 ** You may obtain a copy of the License at
 ** http://www.apache.org/licenses/LICENSE-2.0
 ** Unless required by applicable law or agreed to in writing, software
 ** distributed under the License is distributed on an "AS IS" BASIS,
 ** WITHOUT WARRANTIES OR CONDITIONS OF ANY KIND, either express or implied.
 ** See the License for the specific language governing permissions and
 ** limitations under the License.
 *
 **********************************************************************/

#include "boxread.h"
#include <string.h>

#include "fileerr.h"
#include "rect.h"
#include "strngs.h"
#include "tprintf.h"
#include "unichar.h"

// Special char code used to identify multi-blob labels.
static const char* kMultiBlobLabelCode = "WordStr";

// Open the boxfile based on the given image filename.
FILE* OpenBoxFile(const STRING& fname) {
  STRING filename = BoxFileName(fname);
  FILE* box_file = NULL;
  if (!(box_file = fopen(filename.string(), "rb"))) {
    CANTOPENFILE.error("read_next_box", TESSEXIT,
                       "Cant open box file %s",
                       filename.string());
  }
  return box_file;
}

// Reads all boxes from the given filename.
// Reads a specific target_page number if >= 0, or all pages otherwise.
// Skips blanks if skip_blanks is true.
// The UTF-8 label of the box is put in texts, and the full box definition as
// a string is put in box_texts, with the corresponding page number in pages.
// Each of the output vectors is optional (may be NULL).
// Returns false if no boxes are found.
bool ReadAllBoxes(int target_page, bool skip_blanks, const STRING& filename,
                  GenericVector<TBOX>* boxes,
                  GenericVector<STRING>* texts,
                  GenericVector<STRING>* box_texts,
                  GenericVector<int>* pages) {
  GenericVector<char> box_data;
  if (!tesseract::LoadDataFromFile(BoxFileName(filename), &box_data))
    return false;
  return ReadMemBoxes(target_page, skip_blanks, &box_data[0], boxes, texts,
                      box_texts, pages);
}

// Reads all boxes from the string. Otherwise, as ReadAllBoxes.
bool ReadMemBoxes(int target_page, bool skip_blanks, const char* box_data,
                  GenericVector<TBOX>* boxes,
                  GenericVector<STRING>* texts,
                  GenericVector<STRING>* box_texts,
                  GenericVector<int>* pages) {
  STRING box_str(box_data);
  GenericVector<STRING> lines;
  box_str.split('\n', &lines);
  if (lines.empty()) return false;
  int num_boxes = 0;
  for (int i = 0; i < lines.size(); ++i) {
    int page = 0;
    STRING utf8_str;
    TBOX box;
    if (!ParseBoxFileStr(lines[i].string(), &page, &utf8_str, &box)) {
      continue;
    }
<<<<<<< HEAD
    if (skip_blanks && utf8_str == " ") continue;
=======
    if (skip_blanks && (utf8_str == " " || utf8_str == "\t")) continue;
>>>>>>> 1af9e327
    if (target_page >= 0 && page != target_page) continue;
    if (boxes != NULL) boxes->push_back(box);
    if (texts != NULL) texts->push_back(utf8_str);
    if (box_texts != NULL) {
      STRING full_text;
      MakeBoxFileStr(utf8_str.string(), box, target_page, &full_text);
      box_texts->push_back(full_text);
    }
    if (pages != NULL) pages->push_back(page);
    ++num_boxes;
  }
  return num_boxes > 0;
}

// Returns the box file name corresponding to the given image_filename.
STRING BoxFileName(const STRING& image_filename) {
  STRING box_filename = image_filename;
  const char *lastdot = strrchr(box_filename.string(), '.');
  if (lastdot != NULL)
    box_filename.truncate_at(lastdot - box_filename.string());

  box_filename += ".box";
  return box_filename;
}

// TODO(rays) convert all uses of ReadNextBox to use the new ReadAllBoxes.
// Box files are used ONLY DURING TRAINING, but by both processes of
// creating tr files with tesseract, and unicharset_extractor.
// ReadNextBox factors out the code to interpret a line of a box
// file so that applybox and unicharset_extractor interpret the same way.
// This function returns the next valid box file utf8 string and coords
// and returns true, or false on eof (and closes the file).
// It ignores the utf8 file signature ByteOrderMark (U+FEFF=EF BB BF), checks
// for valid utf-8 and allows space or tab between fields.
// utf8_str is set with the unichar string, and bounding box with the box.
// If there are page numbers in the file, it reads them all.
bool ReadNextBox(int *line_number, FILE* box_file,
                 STRING* utf8_str, TBOX* bounding_box) {
  return ReadNextBox(-1, line_number, box_file, utf8_str, bounding_box);
}

// As ReadNextBox above, but get a specific page number. (0-based)
// Use -1 to read any page number. Files without page number all
// read as if they are page 0.
bool ReadNextBox(int target_page, int *line_number, FILE* box_file,
                 STRING* utf8_str, TBOX* bounding_box) {
  int page = 0;
  char buff[kBoxReadBufSize];   // boxfile read buffer
  char *buffptr = buff;

  while (fgets(buff, sizeof(buff) - 1, box_file)) {
    (*line_number)++;

    buffptr = buff;
    const unsigned char *ubuf = reinterpret_cast<const unsigned char*>(buffptr);
    if (ubuf[0] == 0xef && ubuf[1] == 0xbb && ubuf[2] == 0xbf)
      buffptr += 3;  // Skip unicode file designation.
    // Check for blank lines in box file
    if (*buffptr == '\n' || *buffptr == '\0') continue;
    // Skip blank boxes.
    if (*buffptr == ' ' || *buffptr == '\t') continue;
    if (*buffptr != '\0') {
      if (!ParseBoxFileStr(buffptr, &page, utf8_str, bounding_box)) {
        tprintf("Box file format error on line %i; ignored\n", *line_number);
        continue;
      }
      if (target_page >= 0 && target_page != page)
        continue;  // Not on the appropriate page.
      return true;  // Successfully read a box.
    }
  }
  fclose(box_file);
  return false;  // EOF
}

// Parses the given box file string into a page_number, utf8_str, and
// bounding_box. Returns true on a successful parse.
// The box file is assumed to contain box definitions, one per line, of the
// following format for blob-level boxes:
//   <UTF8 str> <left> <bottom> <right> <top> <page id>
// and for word/line-level boxes:
//   WordStr <left> <bottom> <right> <top> <page id> #<space-delimited word str>
// See applyybox.cpp for more information.
bool ParseBoxFileStr(const char* boxfile_str, int* page_number,
                     STRING* utf8_str, TBOX* bounding_box) {
  *bounding_box = TBOX();       // Initialize it to empty.
  *utf8_str = "";
  char uch[kBoxReadBufSize];
  const char *buffptr = boxfile_str;
  // Read the unichar without messing up on Tibetan.
  // According to issue 253 the utf-8 surrogates 85 and A0 are treated
  // as whitespace by sscanf, so it is more reliable to just find
  // ascii space and tab.
  int uch_len = 0;
  // Skip unicode file designation, if present.
  const unsigned char *ubuf = reinterpret_cast<const unsigned char*>(buffptr);
  if (ubuf[0] == 0xef && ubuf[1] == 0xbb && ubuf[2] == 0xbf)
      buffptr += 3;
  // Allow a single blank as the UTF-8 string. Check for empty string and
  // then blindly eat the first character.
  if (*buffptr == '\0') return false;
  do {
    uch[uch_len++] = *buffptr++;
  } while (*buffptr != '\0' && *buffptr != ' ' && *buffptr != '\t' &&
           uch_len < kBoxReadBufSize - 1);
  uch[uch_len] = '\0';
  if (*buffptr != '\0') ++buffptr;
  int x_min, y_min, x_max, y_max;
  *page_number = 0;
  int count = sscanf(buffptr, "%d %d %d %d %d",
                 &x_min, &y_min, &x_max, &y_max, page_number);
  if (count != 5 && count != 4) {
    tprintf("Bad box coordinates in boxfile string! %s\n", ubuf);
    return false;
  }
  // Test for long space-delimited string label.
  if (strcmp(uch, kMultiBlobLabelCode) == 0 &&
      (buffptr = strchr(buffptr, '#')) != NULL) {
    strncpy(uch, buffptr + 1, kBoxReadBufSize - 1);
    uch[kBoxReadBufSize - 1] = '\0';  // Prevent buffer overrun.
    chomp_string(uch);
    uch_len = strlen(uch);
  }
  // Validate UTF8 by making unichars with it.
  int used = 0;
  while (used < uch_len) {
    UNICHAR ch(uch + used, uch_len - used);
    int new_used = ch.utf8_len();
    if (new_used == 0) {
      tprintf("Bad UTF-8 str %s starts with 0x%02x at col %d\n",
              uch + used, uch[used], used + 1);
      return false;
    }
    used += new_used;
  }
  *utf8_str = uch;
  if (x_min > x_max) Swap(&x_min, &x_max);
  if (y_min > y_max) Swap(&y_min, &y_max);
  bounding_box->set_to_given_coords(x_min, y_min, x_max, y_max);
  return true;  // Successfully read a box.
}

// Creates a box file string from a unichar string, TBOX and page number.
void MakeBoxFileStr(const char* unichar_str, const TBOX& box, int page_num,
                    STRING* box_str) {
  *box_str = unichar_str;
  box_str->add_str_int(" ", box.left());
  box_str->add_str_int(" ", box.bottom());
  box_str->add_str_int(" ", box.right());
  box_str->add_str_int(" ", box.top());
  box_str->add_str_int(" ", page_num);
}
<|MERGE_RESOLUTION|>--- conflicted
+++ resolved
@@ -78,11 +78,7 @@
     if (!ParseBoxFileStr(lines[i].string(), &page, &utf8_str, &box)) {
       continue;
     }
-<<<<<<< HEAD
-    if (skip_blanks && utf8_str == " ") continue;
-=======
     if (skip_blanks && (utf8_str == " " || utf8_str == "\t")) continue;
->>>>>>> 1af9e327
     if (target_page >= 0 && page != target_page) continue;
     if (boxes != NULL) boxes->push_back(box);
     if (texts != NULL) texts->push_back(utf8_str);
