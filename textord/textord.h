--- conflicted
+++ resolved
@@ -77,13 +77,6 @@
   // thresholds_pix is expected to be present iff grey_pix is present and
   // can be an integer factor reduction of the grey_pix. It represents the
   // thresholds that were used to create the binary_pix from the grey_pix.
-<<<<<<< HEAD
-  void TextordPage(PageSegMode pageseg_mode, const FCOORD& reskew,
-                   int width, int height, Pix* binary_pix,
-                   Pix* thresholds_pix, Pix* grey_pix,
-                   bool use_box_bottoms,
-                   BLOCK_LIST* blocks, TO_BLOCK_LIST* to_blocks);
-=======
   // diacritic_blobs contain small confusing components that should be added
   // to the appropriate word(s) in case they are really diacritics.
   void TextordPage(PageSegMode pageseg_mode, const FCOORD &reskew, int width,
@@ -91,7 +84,6 @@
                    Pix *grey_pix, bool use_box_bottoms,
                    BLOBNBOX_LIST *diacritic_blobs, BLOCK_LIST *blocks,
                    TO_BLOCK_LIST *to_blocks);
->>>>>>> 1af9e327
 
   // If we were supposed to return only a single textline, and there is more
   // than one, clean up and leave only the best.
