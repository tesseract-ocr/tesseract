#ifndef TESSERACT_API_CAPI_H__
#define TESSERACT_API_CAPI_H__

#ifdef TESS_CAPI_INCLUDE_BASEAPI
#   include "baseapi.h"
#   include "pageiterator.h"
#   include "resultiterator.h"
#   include "renderer.h"
#else
#   include "platform.h"
#   include <stdio.h>
#endif

#ifdef __cplusplus
extern "C" {
#endif

#ifndef TESS_CALL
#   if defined(WIN32)
#       define TESS_CALL __cdecl
#   else
#       define TESS_CALL
#   endif
#endif

#ifndef BOOL
#   define BOOL int
#   define TRUE 1
#   define FALSE 0
#endif

#ifdef TESS_CAPI_INCLUDE_BASEAPI
typedef tesseract::TessResultRenderer TessResultRenderer;
typedef tesseract::TessTextRenderer TessTextRenderer;
typedef tesseract::TessHOcrRenderer TessHOcrRenderer;
typedef tesseract::TessPDFRenderer TessPDFRenderer;
typedef tesseract::TessUnlvRenderer TessUnlvRenderer;
typedef tesseract::TessBoxTextRenderer TessBoxTextRenderer;
typedef tesseract::TessBaseAPI TessBaseAPI;
typedef tesseract::PageIterator TessPageIterator;
typedef tesseract::ResultIterator TessResultIterator;
typedef tesseract::MutableIterator TessMutableIterator;
typedef tesseract::ChoiceIterator TessChoiceIterator;
typedef tesseract::OcrEngineMode TessOcrEngineMode;
typedef tesseract::PageSegMode TessPageSegMode;
typedef tesseract::ImageThresholder TessImageThresholder;
typedef tesseract::PageIteratorLevel TessPageIteratorLevel;
typedef tesseract::DictFunc TessDictFunc;
typedef tesseract::ProbabilityInContextFunc TessProbabilityInContextFunc;
// typedef tesseract::ParamsModelClassifyFunc TessParamsModelClassifyFunc;
typedef tesseract::FillLatticeFunc TessFillLatticeFunc;
typedef tesseract::Dawg TessDawg;
typedef tesseract::TruthCallback TessTruthCallback;
typedef tesseract::CubeRecoContext TessCubeRecoContext;
typedef tesseract::Orientation TessOrientation;
typedef tesseract::ParagraphJustification TessParagraphJustification;
typedef tesseract::WritingDirection TessWritingDirection;
typedef tesseract::TextlineOrder TessTextlineOrder;
typedef PolyBlockType TessPolyBlockType;
#else
typedef struct TessResultRenderer TessResultRenderer;
typedef struct TessTextRenderer TessTextRenderer;
typedef struct TessHOcrRenderer TessHOcrRenderer;
typedef struct TessPDFRenderer TessPDFRenderer;
typedef struct TessUnlvRenderer TessUnlvRenderer;
typedef struct TessBoxTextRenderer TessBoxTextRenderer;
typedef struct TessBaseAPI TessBaseAPI;
typedef struct TessPageIterator TessPageIterator;
typedef struct TessResultIterator TessResultIterator;
typedef struct TessMutableIterator TessMutableIterator;
typedef struct TessChoiceIterator TessChoiceIterator;
typedef enum TessOcrEngineMode     { OEM_TESSERACT_ONLY, OEM_CUBE_ONLY, OEM_TESSERACT_CUBE_COMBINED, OEM_DEFAULT } TessOcrEngineMode;
typedef enum TessPageSegMode       { PSM_OSD_ONLY, PSM_AUTO_OSD, PSM_AUTO_ONLY, PSM_AUTO, PSM_SINGLE_COLUMN, PSM_SINGLE_BLOCK_VERT_TEXT,
                                     PSM_SINGLE_BLOCK, PSM_SINGLE_LINE, PSM_SINGLE_WORD, PSM_CIRCLE_WORD, PSM_SINGLE_CHAR, PSM_SPARSE_TEXT,
                                     PSM_SPARSE_TEXT_OSD, PSM_COUNT } TessPageSegMode;
typedef enum TessPageIteratorLevel { RIL_BLOCK, RIL_PARA, RIL_TEXTLINE, RIL_WORD, RIL_SYMBOL} TessPageIteratorLevel;
typedef enum TessPolyBlockType     { PT_UNKNOWN, PT_FLOWING_TEXT, PT_HEADING_TEXT, PT_PULLOUT_TEXT, PT_EQUATION, PT_INLINE_EQUATION,
                                     PT_TABLE, PT_VERTICAL_TEXT, PT_CAPTION_TEXT, PT_FLOWING_IMAGE, PT_HEADING_IMAGE,
                                     PT_PULLOUT_IMAGE, PT_HORZ_LINE, PT_VERT_LINE, PT_NOISE, PT_COUNT } TessPolyBlockType;
typedef enum TessOrientation       { ORIENTATION_PAGE_UP, ORIENTATION_PAGE_RIGHT, ORIENTATION_PAGE_DOWN, ORIENTATION_PAGE_LEFT } TessOrientation;
typedef enum TessParagraphJustification { JUSTIFICATION_UNKNOWN, JUSTIFICATION_LEFT, JUSTIFICATION_CENTER, JUSTIFICATION_RIGHT } TessParagraphJustification;
typedef enum TessWritingDirection  { WRITING_DIRECTION_LEFT_TO_RIGHT, WRITING_DIRECTION_RIGHT_TO_LEFT, WRITING_DIRECTION_TOP_TO_BOTTOM } TessWritingDirection;
typedef enum TessTextlineOrder     { TEXTLINE_ORDER_LEFT_TO_RIGHT, TEXTLINE_ORDER_RIGHT_TO_LEFT, TEXTLINE_ORDER_TOP_TO_BOTTOM } TessTextlineOrder;
typedef struct ETEXT_DESC ETEXT_DESC;
#endif

struct Pix;
struct Boxa;
struct Pixa;

/* General free functions */

TESS_API const char*
               TESS_CALL TessVersion();
TESS_API void  TESS_CALL TessDeleteText(char* text);
TESS_API void  TESS_CALL TessDeleteTextArray(char** arr);
TESS_API void  TESS_CALL TessDeleteIntArray(int* arr);
#ifdef TESS_CAPI_INCLUDE_BASEAPI
TESS_API void  TESS_CALL TessDeleteBlockList(BLOCK_LIST* block_list);
#endif

/* Renderer API */
TESS_API TessResultRenderer* TESS_CALL TessTextRendererCreate(const char* outputbase);
TESS_API TessResultRenderer* TESS_CALL TessHOcrRendererCreate(const char* outputbase);
TESS_API TessResultRenderer* TESS_CALL TessHOcrRendererCreate2(const char* outputbase, BOOL font_info);
TESS_API TessResultRenderer* TESS_CALL TessPDFRendererCreate(const char* outputbase, const char* datadir);
TESS_API TessResultRenderer* TESS_CALL TessUnlvRendererCreate(const char* outputbase);
TESS_API TessResultRenderer* TESS_CALL TessBoxTextRendererCreate(const char* outputbase);

TESS_API void TESS_CALL TessDeleteResultRenderer(TessResultRenderer* renderer);
TESS_API void TESS_CALL TessResultRendererInsert(TessResultRenderer* renderer, TessResultRenderer* next);
TESS_API TessResultRenderer*
              TESS_CALL TessResultRendererNext(TessResultRenderer* renderer);
TESS_API BOOL TESS_CALL TessResultRendererBeginDocument(TessResultRenderer* renderer, const char* title);
TESS_API BOOL TESS_CALL TessResultRendererAddImage(TessResultRenderer* renderer, TessBaseAPI* api);
TESS_API BOOL TESS_CALL TessResultRendererEndDocument(TessResultRenderer* renderer);

TESS_API const char* TESS_CALL TessResultRendererExtention(TessResultRenderer* renderer);
TESS_API const char* TESS_CALL TessResultRendererTitle(TessResultRenderer* renderer);
TESS_API int TESS_CALL TessResultRendererImageNum(TessResultRenderer* renderer);

/* Base API */

TESS_API TessBaseAPI*
               TESS_CALL TessBaseAPICreate();
TESS_API void  TESS_CALL TessBaseAPIDelete(TessBaseAPI* handle);

TESS_API size_t TESS_CALL TessBaseAPIGetOpenCLDevice(TessBaseAPI* handle, void **device);

TESS_API void  TESS_CALL TessBaseAPISetInputName( TessBaseAPI* handle, const char* name);
TESS_API const char* TESS_CALL TessBaseAPIGetInputName(TessBaseAPI* handle);

TESS_API void  TESS_CALL TessBaseAPISetInputImage(TessBaseAPI* handle, struct Pix* pix);
TESS_API struct Pix*  TESS_CALL TessBaseAPIGetInputImage(TessBaseAPI* handle);

TESS_API int   TESS_CALL TessBaseAPIGetSourceYResolution(TessBaseAPI* handle);
TESS_API const char* TESS_CALL TessBaseAPIGetDatapath(TessBaseAPI* handle);

TESS_API void  TESS_CALL TessBaseAPISetOutputName(TessBaseAPI* handle, const char* name);

TESS_API BOOL  TESS_CALL TessBaseAPISetVariable(TessBaseAPI* handle, const char* name, const char* value);
TESS_API BOOL  TESS_CALL TessBaseAPISetDebugVariable(TessBaseAPI* handle, const char* name, const char* value);

TESS_API BOOL  TESS_CALL TessBaseAPIGetIntVariable(   const TessBaseAPI* handle, const char* name, int* value);
TESS_API BOOL  TESS_CALL TessBaseAPIGetBoolVariable(  const TessBaseAPI* handle, const char* name, BOOL* value);
TESS_API BOOL  TESS_CALL TessBaseAPIGetDoubleVariable(const TessBaseAPI* handle, const char* name, double* value);
TESS_API const char*
               TESS_CALL TessBaseAPIGetStringVariable(const TessBaseAPI* handle, const char* name);

TESS_API void  TESS_CALL TessBaseAPIPrintVariables(      const TessBaseAPI* handle, FILE* fp);
TESS_API BOOL  TESS_CALL TessBaseAPIPrintVariablesToFile(const TessBaseAPI* handle, const char* filename);
#ifdef TESS_CAPI_INCLUDE_BASEAPI
TESS_API BOOL  TESS_CALL TessBaseAPIGetVariableAsString(TessBaseAPI* handle, const char* name, STRING* val);
#endif

#ifdef TESS_CAPI_INCLUDE_BASEAPI
TESS_API int   TESS_CALL TessBaseAPIInit(TessBaseAPI* handle, const char* datapath, const char* language,
                                         TessOcrEngineMode mode, char** configs, int configs_size,
                                         const STRING* vars_vec, size_t vars_vec_size,
                                         const STRING* vars_values, size_t vars_values_size, BOOL set_only_init_params);
#endif
TESS_API int   TESS_CALL TessBaseAPIInit1(TessBaseAPI* handle, const char* datapath, const char* language, TessOcrEngineMode oem,
                                          char** configs, int configs_size);
TESS_API int   TESS_CALL TessBaseAPIInit2(TessBaseAPI* handle, const char* datapath, const char* language, TessOcrEngineMode oem);
TESS_API int   TESS_CALL TessBaseAPIInit3(TessBaseAPI* handle, const char* datapath, const char* language);

TESS_API int TESS_CALL TessBaseAPIInit4(TessBaseAPI* handle, const char* datapath, const char* language, TessOcrEngineMode mode,
    char** configs, int configs_size,
    char** vars_vec, char** vars_values, size_t vars_vec_size,
    BOOL set_only_non_debug_params);

TESS_API const char*
               TESS_CALL TessBaseAPIGetInitLanguagesAsString(const TessBaseAPI* handle);
TESS_API char**
               TESS_CALL TessBaseAPIGetLoadedLanguagesAsVector(const TessBaseAPI* handle);
TESS_API char**
               TESS_CALL TessBaseAPIGetAvailableLanguagesAsVector(const TessBaseAPI* handle);

TESS_API int   TESS_CALL TessBaseAPIInitLangMod(TessBaseAPI* handle, const char* datapath, const char* language);
TESS_API void  TESS_CALL TessBaseAPIInitForAnalysePage(TessBaseAPI* handle);

TESS_API void  TESS_CALL TessBaseAPIReadConfigFile(TessBaseAPI* handle, const char* filename);
TESS_API void  TESS_CALL TessBaseAPIReadDebugConfigFile(TessBaseAPI* handle, const char* filename);

TESS_API void  TESS_CALL TessBaseAPISetPageSegMode(TessBaseAPI* handle, TessPageSegMode mode);
TESS_API TessPageSegMode
               TESS_CALL TessBaseAPIGetPageSegMode(const TessBaseAPI* handle);

TESS_API char* TESS_CALL TessBaseAPIRect(TessBaseAPI* handle, const unsigned char* imagedata,
                                         int bytes_per_pixel, int bytes_per_line,
                                         int left, int top, int width, int height);

TESS_API void  TESS_CALL TessBaseAPIClearAdaptiveClassifier(TessBaseAPI* handle);

TESS_API void  TESS_CALL TessBaseAPISetImage(TessBaseAPI* handle, const unsigned char* imagedata, int width, int height,
                                             int bytes_per_pixel, int bytes_per_line);
TESS_API void  TESS_CALL TessBaseAPISetImage2(TessBaseAPI* handle, struct Pix* pix);

TESS_API void TESS_CALL TessBaseAPISetSourceResolution(TessBaseAPI* handle, int ppi);

TESS_API void  TESS_CALL TessBaseAPISetRectangle(TessBaseAPI* handle, int left, int top, int width, int height);

#ifdef TESS_CAPI_INCLUDE_BASEAPI
TESS_API void  TESS_CALL TessBaseAPISetThresholder(TessBaseAPI* handle, TessImageThresholder* thresholder);
#endif

TESS_API struct Pix*
               TESS_CALL TessBaseAPIGetThresholdedImage(   TessBaseAPI* handle);
TESS_API struct Boxa*
               TESS_CALL TessBaseAPIGetRegions(            TessBaseAPI* handle, struct Pixa** pixa);
TESS_API struct Boxa*
               TESS_CALL TessBaseAPIGetTextlines(          TessBaseAPI* handle, struct Pixa** pixa, int** blockids);
TESS_API struct Boxa*
               TESS_CALL TessBaseAPIGetTextlines1(         TessBaseAPI* handle, const BOOL raw_image, const int raw_padding,
                                                                                struct Pixa** pixa, int** blockids, int** paraids);
TESS_API struct Boxa*
               TESS_CALL TessBaseAPIGetStrips(             TessBaseAPI* handle, struct Pixa** pixa, int** blockids);
TESS_API struct Boxa*
               TESS_CALL TessBaseAPIGetWords(              TessBaseAPI* handle, struct Pixa** pixa);
TESS_API struct Boxa*
               TESS_CALL TessBaseAPIGetConnectedComponents(TessBaseAPI* handle, struct Pixa** cc);
TESS_API struct Boxa*
               TESS_CALL TessBaseAPIGetComponentImages(    TessBaseAPI* handle, const TessPageIteratorLevel level, const BOOL text_only,
                                                           struct Pixa** pixa, int** blockids);
TESS_API struct Boxa*
               TESS_CALL TessBaseAPIGetComponentImages1(   TessBaseAPI* handle, const TessPageIteratorLevel level, const BOOL text_only,
                                                           const BOOL raw_image, const int raw_padding,
                                                           struct Pixa** pixa, int** blockids, int** paraids);

TESS_API int   TESS_CALL TessBaseAPIGetThresholdedImageScaleFactor(const TessBaseAPI* handle);

TESS_API void  TESS_CALL TessBaseAPIDumpPGM(TessBaseAPI* handle, const char* filename);

TESS_API TessPageIterator*
               TESS_CALL TessBaseAPIAnalyseLayout(TessBaseAPI* handle);

TESS_API int   TESS_CALL TessBaseAPIRecognize(TessBaseAPI* handle, ETEXT_DESC* monitor);
TESS_API int   TESS_CALL TessBaseAPIRecognizeForChopTest(TessBaseAPI* handle, ETEXT_DESC* monitor);
TESS_API BOOL  TESS_CALL TessBaseAPIProcessPages(TessBaseAPI* handle,  const char* filename, const char* retry_config,
                                                 int timeout_millisec, TessResultRenderer* renderer);
TESS_API BOOL  TESS_CALL TessBaseAPIProcessPage(TessBaseAPI* handle, struct Pix* pix, int page_index, const char* filename,
                                               const char* retry_config, int timeout_millisec, TessResultRenderer* renderer);

TESS_API TessResultIterator*
               TESS_CALL TessBaseAPIGetIterator(TessBaseAPI* handle);
TESS_API TessMutableIterator*
               TESS_CALL TessBaseAPIGetMutableIterator(TessBaseAPI* handle);

TESS_API char* TESS_CALL TessBaseAPIGetUTF8Text(TessBaseAPI* handle);
TESS_API char* TESS_CALL TessBaseAPIGetHOCRText(TessBaseAPI* handle, int page_number);
TESS_API char* TESS_CALL TessBaseAPIGetBoxText(TessBaseAPI* handle, int page_number);
TESS_API char* TESS_CALL TessBaseAPIGetUNLVText(TessBaseAPI* handle);
TESS_API int   TESS_CALL TessBaseAPIMeanTextConf(TessBaseAPI* handle);
TESS_API int*  TESS_CALL TessBaseAPIAllWordConfidences(TessBaseAPI* handle);
TESS_API BOOL  TESS_CALL TessBaseAPIAdaptToWordStr(TessBaseAPI* handle, TessPageSegMode mode, const char* wordstr);

TESS_API void  TESS_CALL TessBaseAPIClear(TessBaseAPI* handle);
TESS_API void  TESS_CALL TessBaseAPIEnd(TessBaseAPI* handle);

TESS_API int   TESS_CALL TessBaseAPIIsValidWord(TessBaseAPI* handle, const char* word);
TESS_API BOOL  TESS_CALL TessBaseAPIGetTextDirection(TessBaseAPI* handle, int* out_offset, float* out_slope);

#ifdef TESS_CAPI_INCLUDE_BASEAPI
TESS_API void  TESS_CALL TessBaseAPISetDictFunc(TessBaseAPI* handle, TessDictFunc f);
TESS_API void  TESS_CALL TessBaseAPIClearPersistentCache(TessBaseAPI* handle);
TESS_API void  TESS_CALL TessBaseAPISetProbabilityInContextFunc(TessBaseAPI* handle, TessProbabilityInContextFunc f);

TESS_API void  TESS_CALL TessBaseAPISetFillLatticeFunc(TessBaseAPI* handle, TessFillLatticeFunc f);
TESS_API BOOL  TESS_CALL TessBaseAPIDetectOS(TessBaseAPI* handle, OSResults* results);

TESS_API void  TESS_CALL TessBaseAPIGetFeaturesForBlob(TessBaseAPI* handle, TBLOB* blob, INT_FEATURE_STRUCT* int_features,
                                                       int* num_features, int* FeatureOutlineIndex);

TESS_API ROW*  TESS_CALL TessFindRowForBox(BLOCK_LIST* blocks, int left, int top, int right, int bottom);
TESS_API void  TESS_CALL TessBaseAPIRunAdaptiveClassifier(TessBaseAPI* handle, TBLOB* blob, int num_max_matches,
                                                          int* unichar_ids, float* ratings, int* num_matches_returned);
#endif

TESS_API const char*
               TESS_CALL TessBaseAPIGetUnichar(TessBaseAPI* handle, int unichar_id);

#ifdef TESS_CAPI_INCLUDE_BASEAPI
TESS_API const TessDawg*
               TESS_CALL TessBaseAPIGetDawg(const TessBaseAPI* handle, int i);
TESS_API int   TESS_CALL TessBaseAPINumDawgs(const TessBaseAPI* handle);
#endif

#ifdef TESS_CAPI_INCLUDE_BASEAPI
TESS_API ROW*  TESS_CALL TessMakeTessOCRRow(float baseline, float xheight, float descender, float ascender);
TESS_API TBLOB*
               TESS_CALL TessMakeTBLOB(Pix* pix);
TESS_API void  TESS_CALL TessNormalizeTBLOB(TBLOB* tblob, ROW* row, BOOL numeric_mode);

TESS_API TessOcrEngineMode
               TESS_CALL TessBaseAPIOem(const TessBaseAPI* handle);
TESS_API void  TESS_CALL TessBaseAPIInitTruthCallback(TessBaseAPI* handle, TessTruthCallback* cb);

TESS_API TessCubeRecoContext*
               TESS_CALL TessBaseAPIGetCubeRecoContext(const TessBaseAPI* handle);
#endif

TESS_API void  TESS_CALL TessBaseAPISetMinOrientationMargin(TessBaseAPI* handle, double margin);
#ifdef TESS_CAPI_INCLUDE_BASEAPI
TESS_API void  TESS_CALL TessBaseGetBlockTextOrientations(TessBaseAPI* handle, int** block_orientation, BOOL** vertical_writing);

TESS_API BLOCK_LIST*
               TESS_CALL TessBaseAPIFindLinesCreateBlockList(TessBaseAPI* handle);
#endif

/* Page iterator */

TESS_API void  TESS_CALL TessPageIteratorDelete(TessPageIterator* handle);
TESS_API TessPageIterator*
               TESS_CALL TessPageIteratorCopy(const TessPageIterator* handle);

TESS_API void  TESS_CALL TessPageIteratorBegin(TessPageIterator* handle);
TESS_API BOOL  TESS_CALL TessPageIteratorNext(TessPageIterator* handle, TessPageIteratorLevel level);
TESS_API BOOL  TESS_CALL TessPageIteratorIsAtBeginningOf(const TessPageIterator* handle, TessPageIteratorLevel level);
TESS_API BOOL  TESS_CALL TessPageIteratorIsAtFinalElement(const TessPageIterator* handle, TessPageIteratorLevel level,
                                                          TessPageIteratorLevel element);

TESS_API BOOL  TESS_CALL TessPageIteratorBoundingBox(const TessPageIterator* handle, TessPageIteratorLevel level,
                                                     int* left, int* top, int* right, int* bottom);
TESS_API TessPolyBlockType
               TESS_CALL TessPageIteratorBlockType(const TessPageIterator* handle);

TESS_API struct Pix*
               TESS_CALL TessPageIteratorGetBinaryImage(const TessPageIterator* handle, TessPageIteratorLevel level);
TESS_API struct Pix*
               TESS_CALL TessPageIteratorGetImage(const TessPageIterator* handle, TessPageIteratorLevel level, int padding,
                                                  struct Pix* original_image, int* left, int* top);

TESS_API BOOL  TESS_CALL TessPageIteratorBaseline(const TessPageIterator* handle, TessPageIteratorLevel level,
                                                  int* x1, int* y1, int* x2, int* y2);

TESS_API void  TESS_CALL TessPageIteratorOrientation(TessPageIterator* handle, TessOrientation* orientation,
                                                     TessWritingDirection* writing_direction, TessTextlineOrder* textline_order,
                                                     float* deskew_angle);
<<<<<<< HEAD
=======

TESS_API void  TESS_CALL TessPageIteratorParagraphInfo(TessPageIterator* handle, TessParagraphJustification* justification,
                                                       BOOL *is_list_item, BOOL *is_crown, int *first_line_indent);
>>>>>>> 1af9e327

/* Result iterator */

TESS_API void  TESS_CALL TessResultIteratorDelete(TessResultIterator* handle);
TESS_API TessResultIterator*
               TESS_CALL TessResultIteratorCopy(const TessResultIterator* handle);
TESS_API TessPageIterator*
               TESS_CALL TessResultIteratorGetPageIterator(TessResultIterator* handle);
TESS_API const TessPageIterator*
               TESS_CALL TessResultIteratorGetPageIteratorConst(const TessResultIterator* handle);
<<<<<<< HEAD
TESS_API const TessChoiceIterator*
=======
TESS_API TessChoiceIterator*
>>>>>>> 1af9e327
               TESS_CALL TessResultIteratorGetChoiceIterator(const TessResultIterator* handle);

TESS_API BOOL  TESS_CALL TessResultIteratorNext(TessResultIterator* handle, TessPageIteratorLevel level);
TESS_API char* TESS_CALL TessResultIteratorGetUTF8Text(const TessResultIterator* handle, TessPageIteratorLevel level);
TESS_API float TESS_CALL TessResultIteratorConfidence(const TessResultIterator* handle, TessPageIteratorLevel level);
TESS_API const char*
               TESS_CALL TessResultIteratorWordRecognitionLanguage(const TessResultIterator* handle);
TESS_API const char*
               TESS_CALL TessResultIteratorWordFontAttributes(const TessResultIterator* handle, BOOL* is_bold, BOOL* is_italic,
                                                              BOOL* is_underlined, BOOL* is_monospace, BOOL* is_serif,
                                                              BOOL* is_smallcaps, int* pointsize, int* font_id);

TESS_API BOOL  TESS_CALL TessResultIteratorWordIsFromDictionary(const TessResultIterator* handle);
TESS_API BOOL  TESS_CALL TessResultIteratorWordIsNumeric(const TessResultIterator* handle);
TESS_API BOOL  TESS_CALL TessResultIteratorSymbolIsSuperscript(const TessResultIterator* handle);
TESS_API BOOL  TESS_CALL TessResultIteratorSymbolIsSubscript(const TessResultIterator* handle);
TESS_API BOOL  TESS_CALL TessResultIteratorSymbolIsDropcap(const TessResultIterator* handle);

TESS_API void  TESS_CALL TessChoiceIteratorDelete(TessChoiceIterator* handle);
TESS_API BOOL  TESS_CALL TessChoiceIteratorNext(TessChoiceIterator* handle);
TESS_API const char* TESS_CALL TessChoiceIteratorGetUTF8Text(const TessChoiceIterator* handle);
TESS_API float TESS_CALL TessChoiceIteratorConfidence(const TessChoiceIterator* handle);

#ifdef __cplusplus
}
#endif

#endif /* TESSERACT_API_CAPI_H__ */<|MERGE_RESOLUTION|>--- conflicted
+++ resolved
@@ -336,12 +336,9 @@
 TESS_API void  TESS_CALL TessPageIteratorOrientation(TessPageIterator* handle, TessOrientation* orientation,
                                                      TessWritingDirection* writing_direction, TessTextlineOrder* textline_order,
                                                      float* deskew_angle);
-<<<<<<< HEAD
-=======
 
 TESS_API void  TESS_CALL TessPageIteratorParagraphInfo(TessPageIterator* handle, TessParagraphJustification* justification,
                                                        BOOL *is_list_item, BOOL *is_crown, int *first_line_indent);
->>>>>>> 1af9e327
 
 /* Result iterator */
 
@@ -352,11 +349,7 @@
                TESS_CALL TessResultIteratorGetPageIterator(TessResultIterator* handle);
 TESS_API const TessPageIterator*
                TESS_CALL TessResultIteratorGetPageIteratorConst(const TessResultIterator* handle);
-<<<<<<< HEAD
-TESS_API const TessChoiceIterator*
-=======
 TESS_API TessChoiceIterator*
->>>>>>> 1af9e327
                TESS_CALL TessResultIteratorGetChoiceIterator(const TessResultIterator* handle);
 
 TESS_API BOOL  TESS_CALL TessResultIteratorNext(TessResultIterator* handle, TessPageIteratorLevel level);
