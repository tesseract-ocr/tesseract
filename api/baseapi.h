--- conflicted
+++ resolved
@@ -585,23 +585,8 @@
    * Make a HTML-formatted string with hOCR markup from the internal
    * data structures.
    * page_number is 0-based but will appear in the output as 1-based.
-   * monitor can be used to
-   * 	cancel the regocnition
-   * 	receive progress callbacks
-   */
-  char* GetHOCRText(struct ETEXT_DESC* monitor, int page_number);
-
-  /**
-   * Make a HTML-formatted string with hOCR markup from the internal
-   * data structures.
-   * page_number is 0-based but will appear in the output as 1-based.
-   */
-<<<<<<< HEAD
-  char* GetHOCRText(int page_number);
-
-=======
+   */
   char* GetHOCRText(int page_number, ETEXT_DESC* monitor);
->>>>>>> 57ac8f0e
 
   /**
    * The recognized text is returned as a char* which is coded in the same
