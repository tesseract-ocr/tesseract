/**********************************************************************
* File:        tessedit.cpp  (Formerly tessedit.c)
* Description: Main program for merge of tess and editor.
* Author:                  Ray Smith
* Created:                 Tue Jan 07 15:21:46 GMT 1992
*
* (C) Copyright 1992, Hewlett-Packard Ltd.
** Licensed under the Apache License, Version 2.0 (the "License");
** you may not use this file except in compliance with the License.
** You may obtain a copy of the License at
** http://www.apache.org/licenses/LICENSE-2.0
** Unless required by applicable law or agreed to in writing, software
** distributed under the License is distributed on an "AS IS" BASIS,
** WITHOUT WARRANTIES OR CONDITIONS OF ANY KIND, either express or implied.
** See the License for the specific language governing permissions and
** limitations under the License.
*
**********************************************************************/

// Include automatically generated configuration file if running autoconf
#ifdef HAVE_CONFIG_H
#include "config_auto.h"
#endif

#include <iostream>

#include "allheaders.h"
#include "baseapi.h"
#include "basedir.h"
#include "renderer.h"
#include "strngs.h"
#include "tprintf.h"
#include "openclwrapper.h"
#include "osdetect.h"

/**********************************************************************
 *  main()
 *
 **********************************************************************/

int main(int argc, char **argv) {
  if ((argc == 2 && strcmp(argv[1], "-v") == 0) ||
      (argc == 2 && strcmp(argv[1], "--version") == 0)) {
    char *versionStrP;

    fprintf(stderr, "tesseract %s\n", tesseract::TessBaseAPI::Version());

    versionStrP = getLeptonicaVersion();
    fprintf(stderr, " %s\n", versionStrP);
    lept_free(versionStrP);

    versionStrP = getImagelibVersions();
    fprintf(stderr, "  %s\n", versionStrP);
    lept_free(versionStrP);

#ifdef USE_OPENCL
    cl_platform_id platform;
    cl_uint num_platforms;
    cl_device_id devices[2];
    cl_uint num_devices;
    char info[256];
    int i;

    fprintf(stderr, " OpenCL info:\n");
    clGetPlatformIDs(1, &platform, &num_platforms);
    fprintf(stderr, "  Found %d platforms.\n", num_platforms);
    clGetPlatformInfo(platform, CL_PLATFORM_NAME, 256, info, 0);
    fprintf(stderr, "  Platform name: %s.\n", info);
    clGetPlatformInfo(platform, CL_PLATFORM_VERSION, 256, info, 0);
    fprintf(stderr, "  Version: %s.\n", info);
    clGetDeviceIDs(platform, CL_DEVICE_TYPE_ALL, 2, devices, &num_devices);
    fprintf(stderr, "  Found %d devices.\n", num_devices);
    for (i = 0; i < num_devices; ++i) {
      clGetDeviceInfo(devices[i], CL_DEVICE_NAME, 256, info, 0);
      fprintf(stderr, "    Device %d name: %s.\n", i+1, info);
    }
#endif
    exit(0);
  }

  // Make the order of args a bit more forgiving than it used to be.
  const char* lang = "eng";
  const char* image = NULL;
  const char* outputbase = NULL;
  const char* datapath = NULL;
  bool noocr = false;
  bool list_langs = false;
  bool print_parameters = false;
  GenericVector<STRING> vars_vec, vars_values;

  tesseract::PageSegMode pagesegmode = tesseract::PSM_AUTO;
  int arg = 1;
  while (arg < argc && (outputbase == NULL || argv[arg][0] == '-')) {
    if (strcmp(argv[arg], "-l") == 0 && arg + 1 < argc) {
      lang = argv[arg + 1];
      ++arg;
    } else if (strcmp(argv[arg], "--tessdata-dir") == 0 && arg + 1 < argc) {
      datapath = argv[arg + 1];
      ++arg;
    } else if (strcmp(argv[arg], "--user-words") == 0 && arg + 1 < argc) {
      vars_vec.push_back("user_words_file");
      vars_values.push_back(argv[arg + 1]);
      ++arg;
    } else if (strcmp(argv[arg], "--user-patterns") == 0 && arg + 1 < argc) {
      vars_vec.push_back("user_patterns_file");
      vars_values.push_back(argv[arg + 1]);
      ++arg;
    } else if (strcmp(argv[arg], "--list-langs") == 0) {
      noocr = true;
      list_langs = true;
    } else if (strcmp(argv[arg], "-psm") == 0 && arg + 1 < argc) {
      pagesegmode = static_cast<tesseract::PageSegMode>(atoi(argv[arg + 1]));
      ++arg;
    } else if (strcmp(argv[arg], "--print-parameters") == 0) {
      noocr = true;
      print_parameters = true;
    } else if (strcmp(argv[arg], "-c") == 0 && arg + 1 < argc) {
      // handled properly after api init
      ++arg;
    } else if (image == NULL) {
      image = argv[arg];
    } else if (outputbase == NULL) {
      outputbase = argv[arg];
    }
    ++arg;
  }

  if (argc == 2 && strcmp(argv[1], "--list-langs") == 0) {
    list_langs = true;
    noocr = true;
  }

  if (outputbase == NULL && noocr == false) {
    fprintf(stderr, "Usage:\n  %s imagename|stdin outputbase|stdout "
            "[options...] [configfile...]\n\n", argv[0]);

    fprintf(stderr, "OCR options:\n");
    fprintf(stderr, "  --tessdata-dir /path\tspecify the location of tessdata"
                      " path\n");
    fprintf(stderr, "  --user-words /path/to/file\tspecify the location of user"
            " words file\n");
    fprintf(stderr, "  --user-patterns /path/to/file\tspecify the location of"
            " user patterns file\n");
    fprintf(stderr, "  -l lang[+lang]\tspecify language(s) used for OCR\n");
    fprintf(stderr, "  -c configvar=value\tset value for control parameter.\n"
                      "\t\t\tMultiple -c arguments are allowed.\n");
    fprintf(stderr, "  -psm pagesegmode\tspecify page segmentation mode.\n");
    fprintf(stderr, "These options must occur before any configfile.\n\n");
    fprintf(stderr,
            "pagesegmode values are:\n"
            "  0 = Orientation and script detection (OSD) only.\n"
            "  1 = Automatic page segmentation with OSD.\n"
            "  2 = Automatic page segmentation, but no OSD, or OCR\n"
            "  3 = Fully automatic page segmentation, but no OSD. (Default)\n"
            "  4 = Assume a single column of text of variable sizes.\n"
            "  5 = Assume a single uniform block of vertically aligned text.\n"
            "  6 = Assume a single uniform block of text.\n"
            "  7 = Treat the image as a single text line.\n"
            "  8 = Treat the image as a single word.\n"
            "  9 = Treat the image as a single word in a circle.\n"
            "  10 = Treat the image as a single character.\n\n");
    fprintf(stderr, "Single options:\n");
    fprintf(stderr, "  -v --version: version info\n");
    fprintf(stderr, "  --list-langs: list available languages for tesseract "
                      "engine. Can be used with --tessdata-dir.\n");
    fprintf(stderr, "  --print-parameters: print tesseract parameters to the "
                      "stdout.\n");
    exit(1);
  }

  if (outputbase != NULL && strcmp(outputbase, "-") &&
      strcmp(outputbase, "stdout")) {
    tprintf("Tesseract Open Source OCR Engine v%s with Leptonica\n",
           tesseract::TessBaseAPI::Version());
  }
  PERF_COUNT_START("Tesseract:main")
  tesseract::TessBaseAPI api;

  api.SetOutputName(outputbase);
  int rc = api.Init(datapath, lang, tesseract::OEM_DEFAULT,
                &(argv[arg]), argc - arg, &vars_vec, &vars_values, false);

  if (rc) {
    fprintf(stderr, "Could not initialize tesseract.\n");
    exit(1);
  }

  char opt1[255], opt2[255];
  for (arg = 0; arg < argc; arg++) {
    if (strcmp(argv[arg], "-c") == 0 && arg + 1 < argc) {
      strncpy(opt1, argv[arg + 1], 255);
      char *p = strchr(opt1, '=');
      if (!p) {
        fprintf(stderr, "Missing = in configvar assignment\n");
        exit(1);
      }
      *p = 0;
      strncpy(opt2, strchr(argv[arg + 1], '=') + 1, 255);
      opt2[254] = 0;
      ++arg;

      if (!api.SetVariable(opt1, opt2)) {
        fprintf(stderr, "Could not set option: %s=%s\n", opt1, opt2);
      }
    }
  }

  if (list_langs) {
     GenericVector<STRING> languages;
     api.GetAvailableLanguagesAsVector(&languages);
     fprintf(stderr, "List of available languages (%d):\n",
             languages.size());
     for (int index = 0; index < languages.size(); ++index) {
       STRING& string = languages[index];
       fprintf(stderr, "%s\n", string.string());
     }
     api.End();
     exit(0);
  }

  if (print_parameters) {
     FILE* fout = stdout;
     fprintf(stdout, "Tesseract parameters:\n");
     api.PrintVariables(fout);
     api.End();
     exit(0);
  }

  // We have 2 possible sources of pagesegmode: a config file and
  // the command line. For backwards compatability reasons, the
  // default in tesseract is tesseract::PSM_SINGLE_BLOCK, but the
  // default for this program is tesseract::PSM_AUTO. We will let
  // the config file take priority, so the command-line default
  // can take priority over the tesseract default, so we use the
  // value from the command line only if the retrieved mode
  // is still tesseract::PSM_SINGLE_BLOCK, indicating no change
  // in any config file. Therefore the only way to force
  // tesseract::PSM_SINGLE_BLOCK is from the command line.
  // It would be simpler if we could set the value before Init,
  // but that doesn't work.
  if (api.GetPageSegMode() == tesseract::PSM_SINGLE_BLOCK)
     api.SetPageSegMode(pagesegmode);

  if (pagesegmode == tesseract::PSM_AUTO_ONLY ||
      pagesegmode == tesseract::PSM_OSD_ONLY) {
    int ret_val = 0;

    Pix* pixs = pixRead(image);
    if (!pixs) {
      fprintf(stderr, "Cannot open input file: %s\n", image);
      exit(2);
<<<<<<< HEAD
    }
    api.SetImage(pixs);

    if (pagesegmode == tesseract::PSM_OSD_ONLY) {
       OSResults osr;
       if (api.DetectOS(&osr)) {
         int orient = osr.best_result.orientation_id;
         int script_id = osr.get_best_script(orient);
         float orient_oco = osr.best_result.oconfidence;
         float orient_sco = osr.best_result.sconfidence;
         tprintf("Orientation: %d\nOrientation in degrees: %d\n" \
                 "Orientation confidence: %.2f\n" \
                 "Script: %d\nScript confidence: %.2f\n",
                 orient, OrientationIdToValue(orient), orient_oco,
                 script_id, orient_sco);
       } else {
         ret_val = 1;
       }
    } else {
       tesseract::Orientation orientation;
       tesseract::WritingDirection direction;
       tesseract::TextlineOrder order;
       float deskew_angle;
       tesseract::PageIterator* it =  api.AnalyseLayout();
       if (it) {
         it->Orientation(&orientation, &direction, &order, &deskew_angle);
         tprintf("Orientation: %d\nWritingDirection: %d\nTextlineOrder: %d\n" \
                 "Deskew angle: %.4f\n",
                 orientation, direction, order, deskew_angle);
       } else {
         ret_val = 1;
       }
       delete it;
    }
    pixDestroy(&pixs);
    exit(ret_val);
  }

  tesseract::TessResultRenderer* renderer = NULL;
  bool b;
  api.GetBoolVariable("tessedit_create_hocr", &b);
  if (b) {
    bool font_info;
    api.GetBoolVariable("hocr_font_info", &font_info);
    renderer = new tesseract::TessHOcrRenderer(outputbase, font_info);
  }

  api.GetBoolVariable("tessedit_create_pdf", &b);
  if (b && renderer == NULL)
    renderer = new tesseract::TessPDFRenderer(outputbase, api.GetDatapath());

  api.GetBoolVariable("tessedit_write_unlv", &b);
  if (b && renderer == NULL)
    renderer = new tesseract::TessUnlvRenderer(outputbase);

  api.GetBoolVariable("tessedit_create_boxfile", &b);
  if (b && renderer == NULL)
    renderer = new tesseract::TessBoxTextRenderer(outputbase);

  if (renderer == NULL)
    renderer = new tesseract::TessTextRenderer(outputbase);

  if (!api.ProcessPages(image, NULL, 0, renderer)) {
    delete renderer;
    fprintf(stderr, "Error during processing.\n");
    exit(1);
  }
  delete renderer;
=======
    }
    api.SetImage(pixs);

    if (pagesegmode == tesseract::PSM_OSD_ONLY) {
       OSResults osr;
       if (api.DetectOS(&osr)) {
         int orient = osr.best_result.orientation_id;
         int script_id = osr.get_best_script(orient);
         float orient_oco = osr.best_result.oconfidence;
         float orient_sco = osr.best_result.sconfidence;
         tprintf("Orientation: %d\nOrientation in degrees: %d\n" \
                 "Orientation confidence: %.2f\n" \
                 "Script: %d\nScript confidence: %.2f\n",
                 orient, OrientationIdToValue(orient), orient_oco,
                 script_id, orient_sco);
       } else {
         ret_val = 1;
       }
    } else {
       tesseract::Orientation orientation;
       tesseract::WritingDirection direction;
       tesseract::TextlineOrder order;
       float deskew_angle;
       tesseract::PageIterator* it =  api.AnalyseLayout();
       if (it) {
         it->Orientation(&orientation, &direction, &order, &deskew_angle);
         tprintf("Orientation: %d\nWritingDirection: %d\nTextlineOrder: %d\n" \
                 "Deskew angle: %.4f\n",
                 orientation, direction, order, deskew_angle);
       } else {
         ret_val = 1;
       }
       delete it;
    }
    pixDestroy(&pixs);
    exit(ret_val);
  }

  bool b;
  tesseract::PointerVector<tesseract::TessResultRenderer> renderers;
  api.GetBoolVariable("tessedit_create_hocr", &b);
  if (b) {
    bool font_info;
    api.GetBoolVariable("hocr_font_info", &font_info);
    renderers.push_back(new tesseract::TessHOcrRenderer(outputbase, font_info));
  }
  api.GetBoolVariable("tessedit_create_pdf", &b);
  if (b) {
    renderers.push_back(new tesseract::TessPDFRenderer(outputbase,
                                                       api.GetDatapath()));
  }
  api.GetBoolVariable("tessedit_write_unlv", &b);
  if (b) renderers.push_back(new tesseract::TessUnlvRenderer(outputbase));
  api.GetBoolVariable("tessedit_create_boxfile", &b);
  if (b) renderers.push_back(new tesseract::TessBoxTextRenderer(outputbase));
  api.GetBoolVariable("tessedit_create_txt", &b);
  if (b) renderers.push_back(new tesseract::TessTextRenderer(outputbase));
  if (!renderers.empty()) {
    // Since the PointerVector auto-deletes, null-out the renderers that are
    // added to the root, and leave the root in the vector.
    for (int r = 1; r < renderers.size(); ++r) {
      renderers[0]->insert(renderers[r]);
      renderers[r] = NULL;
    }
    if (!api.ProcessPages(image, NULL, 0, renderers[0])) {
      fprintf(stderr, "Error during processing.\n");
      exit(1);
    }
  }

>>>>>>> 1af9e327
  PERF_COUNT_END
  return 0;                      // Normal exit
}<|MERGE_RESOLUTION|>--- conflicted
+++ resolved
@@ -249,7 +249,6 @@
     if (!pixs) {
       fprintf(stderr, "Cannot open input file: %s\n", image);
       exit(2);
-<<<<<<< HEAD
     }
     api.SetImage(pixs);
 
@@ -288,75 +287,6 @@
     exit(ret_val);
   }
 
-  tesseract::TessResultRenderer* renderer = NULL;
-  bool b;
-  api.GetBoolVariable("tessedit_create_hocr", &b);
-  if (b) {
-    bool font_info;
-    api.GetBoolVariable("hocr_font_info", &font_info);
-    renderer = new tesseract::TessHOcrRenderer(outputbase, font_info);
-  }
-
-  api.GetBoolVariable("tessedit_create_pdf", &b);
-  if (b && renderer == NULL)
-    renderer = new tesseract::TessPDFRenderer(outputbase, api.GetDatapath());
-
-  api.GetBoolVariable("tessedit_write_unlv", &b);
-  if (b && renderer == NULL)
-    renderer = new tesseract::TessUnlvRenderer(outputbase);
-
-  api.GetBoolVariable("tessedit_create_boxfile", &b);
-  if (b && renderer == NULL)
-    renderer = new tesseract::TessBoxTextRenderer(outputbase);
-
-  if (renderer == NULL)
-    renderer = new tesseract::TessTextRenderer(outputbase);
-
-  if (!api.ProcessPages(image, NULL, 0, renderer)) {
-    delete renderer;
-    fprintf(stderr, "Error during processing.\n");
-    exit(1);
-  }
-  delete renderer;
-=======
-    }
-    api.SetImage(pixs);
-
-    if (pagesegmode == tesseract::PSM_OSD_ONLY) {
-       OSResults osr;
-       if (api.DetectOS(&osr)) {
-         int orient = osr.best_result.orientation_id;
-         int script_id = osr.get_best_script(orient);
-         float orient_oco = osr.best_result.oconfidence;
-         float orient_sco = osr.best_result.sconfidence;
-         tprintf("Orientation: %d\nOrientation in degrees: %d\n" \
-                 "Orientation confidence: %.2f\n" \
-                 "Script: %d\nScript confidence: %.2f\n",
-                 orient, OrientationIdToValue(orient), orient_oco,
-                 script_id, orient_sco);
-       } else {
-         ret_val = 1;
-       }
-    } else {
-       tesseract::Orientation orientation;
-       tesseract::WritingDirection direction;
-       tesseract::TextlineOrder order;
-       float deskew_angle;
-       tesseract::PageIterator* it =  api.AnalyseLayout();
-       if (it) {
-         it->Orientation(&orientation, &direction, &order, &deskew_angle);
-         tprintf("Orientation: %d\nWritingDirection: %d\nTextlineOrder: %d\n" \
-                 "Deskew angle: %.4f\n",
-                 orientation, direction, order, deskew_angle);
-       } else {
-         ret_val = 1;
-       }
-       delete it;
-    }
-    pixDestroy(&pixs);
-    exit(ret_val);
-  }
-
   bool b;
   tesseract::PointerVector<tesseract::TessResultRenderer> renderers;
   api.GetBoolVariable("tessedit_create_hocr", &b);
@@ -389,7 +319,6 @@
     }
   }
 
->>>>>>> 1af9e327
   PERF_COUNT_END
   return 0;                      // Normal exit
 }