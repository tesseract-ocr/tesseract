--- conflicted
+++ resolved
@@ -295,8 +295,6 @@
     api.GetBoolVariable("hocr_font_info", &font_info);
     renderers.push_back(new tesseract::TessHOcrRenderer(outputbase, font_info));
   }
-<<<<<<< HEAD
-=======
 
   api.GetBoolVariable("tessedit_create_hocrtsv", &b);
   if (b) {
@@ -305,7 +303,6 @@
     renderer = new tesseract::TessHOcrTsvRenderer(outputbase, font_info);
   }
 
->>>>>>> b7c1d81c
   api.GetBoolVariable("tessedit_create_pdf", &b);
   if (b) {
     renderers.push_back(new tesseract::TessPDFRenderer(outputbase,
