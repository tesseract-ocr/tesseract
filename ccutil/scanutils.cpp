--- conflicted
+++ resolved
@@ -34,11 +34,7 @@
 #include "tprintf.h"
 
 // workaround for "'off_t' was not declared in this scope" with -std=c++11
-<<<<<<< HEAD
-#if !defined(off_t) && !defined(__APPLE__)
-=======
 #if !defined(off_t) && !defined(__APPLE__) && !defined(__CYGWIN__)
->>>>>>> 1af9e327
 typedef long off_t;
 #endif  // off_t
 
