--- conflicted
+++ resolved
@@ -383,13 +383,8 @@
   for (int i = 0; i < num_chars; ++i) {
     UNICHAR_ID uch_id =
         cube_cntxt_->CharacterSet()->UnicharID(char_samples[i]->StrLabel());
-<<<<<<< HEAD
-    choices[i] = new BLOB_CHOICE(uch_id, 0.0, cube_certainty, -1, -1,
-                                 0, 0, 0, 0, BCC_STATIC_CLASSIFIER);
-=======
     choices[i] = new BLOB_CHOICE(uch_id, -cube_certainty, cube_certainty,
                                  -1, 0.0f, 0.0f, 0.0f, BCC_STATIC_CLASSIFIER);
->>>>>>> 1af9e327
   }
   word->FakeClassifyWord(num_chars, choices);
   // within a word, cube recognizes the word in reading order.
