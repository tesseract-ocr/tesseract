--- conflicted
+++ resolved
@@ -807,16 +807,10 @@
   Tesseract* osd_tesseract_;       ///< For orientation & script detection.
 #ifndef DISABLED_LEGACY_ENGINE
   EquationDetect* equ_detect_;     ///< The equation detector.
-<<<<<<< HEAD
 #endif
   FileReader reader_;                 ///< Reads files from any filesystem.
   ImageThresholder* thresholder_;     ///< Image thresholding module.
-  std::list<ParagraphModel*>* paragraph_models_;
-=======
-  FileReader reader_;              ///< Reads files from any filesystem.
-  ImageThresholder* thresholder_;  ///< Image thresholding module.
   std::vector<ParagraphModel*>* paragraph_models_;
->>>>>>> 9390ff5a
   BLOCK_LIST* block_list_;            ///< The page layout.
   PAGE_RES* page_res_;                ///< The page-level data.
   std::string input_file_;            ///< Name used by training code.
