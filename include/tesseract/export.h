--- conflicted
+++ resolved
@@ -40,7 +40,6 @@
 #  endif
 #endif
 
-<<<<<<< HEAD
 #ifndef TESS_COMMON_TRAINING_API
 #  define TESS_COMMON_TRAINING_API TESS_API
 #endif
@@ -77,7 +76,4 @@
 #endif /* _MSC_VER */
 
 
-#endif  // TESSERACT_PLATFORM_H_
-=======
-#endif // TESSERACT_PLATFORM_H_
->>>>>>> 87b0a4de
+#endif // TESSERACT_PLATFORM_H_