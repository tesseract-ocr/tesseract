--- conflicted
+++ resolved
@@ -285,13 +285,9 @@
 enum class ThresholdMethod {
   Otsu,         // Legacy Tesseract's Otsu thresholding
   AdaptiveOtsu,
-<<<<<<< HEAD
   Sauvola,
-=======
-  TiledSauvola,
   OtsuOnNormalizedBackground,
   MaskingAndOtsuOnNormalizedBackground,
->>>>>>> bdf9db97
 
   Max,        // Number of Thresholding methods
 };
