///////////////////////////////////////////////////////////////////////
// File:        input.cpp
// Description: Input layer class for neural network implementations.
// Author:      Ray Smith
//
// (C) Copyright 2014, Google Inc.
// Licensed under the Apache License, Version 2.0 (the "License");
// you may not use this file except in compliance with the License.
// You may obtain a copy of the License at
// http://www.apache.org/licenses/LICENSE-2.0
// Unless required by applicable law or agreed to in writing, software
// distributed under the License is distributed on an "AS IS" BASIS,
// WITHOUT WARRANTIES OR CONDITIONS OF ANY KIND, either express or implied.
// See the License for the specific language governing permissions and
// limitations under the License.
///////////////////////////////////////////////////////////////////////

#include "input.h"

#include <allheaders.h>
#include "imagedata.h"
#include "pageres.h"
#include "scrollview.h"

namespace tesseract {

// Max height for variable height inputs before scaling anyway.
const int kMaxInputHeight = 48;

Input::Input(const std::string &name, int ni, int no)
    : Network(NT_INPUT, name, ni, no), cached_x_scale_(1) {}
Input::Input(const std::string &name, const StaticShape &shape)
    : Network(NT_INPUT, name, shape.height(), shape.depth()), shape_(shape), cached_x_scale_(1) {
  if (shape.height() == 1)
    ni_ = shape.depth();
}

// Writes to the given file. Returns false in case of error.
bool Input::Serialize(TFile *fp) const {
  return Network::Serialize(fp) && shape_.Serialize(fp);
}

// Reads from the given file. Returns false in case of error.
bool Input::DeSerialize(TFile *fp) {
  return shape_.DeSerialize(fp);
}

// Returns an integer reduction factor that the network applies to the
// time sequence. Assumes that any 2-d is already eliminated. Used for
// scaling bounding boxes of truth data.
int Input::XScaleFactor() const {
  return 1;
}

// Provides the (minimum) x scale factor to the network (of interest only to
// input units) so they can determine how to scale bounding boxes.
void Input::CacheXScaleFactor(int factor) {
  cached_x_scale_ = factor;
}

// Runs forward propagation of activations on the input line.
// See Network for a detailed discussion of the arguments.
void Input::Forward(bool debug, const NetworkIO &input, const TransposedArray *input_transpose,
                    NetworkScratch *scratch, NetworkIO *output) {
  *output = input;
}

// Runs backward propagation of errors on the deltas line.
// See NetworkCpp for a detailed discussion of the arguments.
<<<<<<< HEAD
bool Input::Backward(bool debug, const NetworkIO& fwd_deltas,
                     NetworkScratch* scratch,
                     NetworkIO* back_deltas) {
  tprintf("ERROR: Input::Backward should not be called!!\n");
=======
bool Input::Backward(bool debug, const NetworkIO &fwd_deltas, NetworkScratch *scratch,
                     NetworkIO *back_deltas) {
  tprintf("Input::Backward should not be called!!\n");
>>>>>>> 87b0a4de
  return false;
}

// Creates and returns a Pix of appropriate size for the network from the
// image_data. If non-null, *image_scale returns the image scale factor used.
// Returns nullptr on error.
/* static */
Pix *Input::PrepareLSTMInputs(const ImageData &image_data, const Network *network, int min_width,
                              TRand *randomizer, float *image_scale) {
  // Note that NumInputs() is defined as input image height.
  int target_height = network->NumInputs();
  int width, height;
  Pix *pix =
      image_data.PreScale(target_height, kMaxInputHeight, image_scale, &width, &height, nullptr);
  if (pix == nullptr) {
    tprintf("ERROR: Bad pix from ImageData!\n");
    return nullptr;
  }
  if (width < min_width || height < min_width) {
<<<<<<< HEAD
    tprintf("ERROR: Image too small to scale!! (%dx%d vs min width of %d)\n", width,
            height, min_width);
=======
    tprintf("Image too small to scale!! (%dx%d vs min width of %d)\n", width, height, min_width);
>>>>>>> 87b0a4de
    pixDestroy(&pix);
    return nullptr;
  }
  return pix;
}

// Converts the given pix to a NetworkIO of height and depth appropriate to the
// given StaticShape:
// If depth == 3, convert to 24 bit color, otherwise normalized grey.
// Scale to target height, if the shape's height is > 1, or its depth if the
// height == 1. If height == 0 then no scaling.
// NOTE: It isn't safe for multiple threads to call this on the same pix.
/* static */
void Input::PreparePixInput(const StaticShape &shape, const Pix *pix, TRand *randomizer,
                            NetworkIO *input) {
  bool color = shape.depth() == 3;
  Pix *var_pix = const_cast<Pix *>(pix);
  int depth = pixGetDepth(var_pix);
  Pix *normed_pix = nullptr;
  // On input to BaseAPI, an image is forced to be 1, 8 or 24 bit, without
  // colormap, so we just have to deal with depth conversion here.
  if (color) {
    // Force RGB.
    if (depth == 32)
      normed_pix = pixClone(var_pix);
    else
      normed_pix = pixConvertTo32(var_pix);
  } else {
    // Convert non-8-bit images to 8 bit.
    if (depth == 8)
      normed_pix = pixClone(var_pix);
    else
      normed_pix = pixConvertTo8(var_pix, false);
  }
  int height = pixGetHeight(normed_pix);
  int target_height = shape.height();
  if (target_height == 1)
    target_height = shape.depth();
  if (target_height != 0 && target_height != height) {
    // Get the scaled image.
    float im_factor = static_cast<float>(target_height) / height;
    Pix *scaled_pix = pixScale(normed_pix, im_factor, im_factor);
    pixDestroy(&normed_pix);
    normed_pix = scaled_pix;
  }
  input->FromPix(shape, normed_pix, randomizer);
  pixDestroy(&normed_pix);
}

} // namespace tesseract.<|MERGE_RESOLUTION|>--- conflicted
+++ resolved
@@ -67,16 +67,9 @@
 
 // Runs backward propagation of errors on the deltas line.
 // See NetworkCpp for a detailed discussion of the arguments.
-<<<<<<< HEAD
-bool Input::Backward(bool debug, const NetworkIO& fwd_deltas,
-                     NetworkScratch* scratch,
-                     NetworkIO* back_deltas) {
-  tprintf("ERROR: Input::Backward should not be called!!\n");
-=======
 bool Input::Backward(bool debug, const NetworkIO &fwd_deltas, NetworkScratch *scratch,
                      NetworkIO *back_deltas) {
-  tprintf("Input::Backward should not be called!!\n");
->>>>>>> 87b0a4de
+  tprintf("ERROR: Input::Backward should not be called!!\n");
   return false;
 }
 
@@ -96,12 +89,7 @@
     return nullptr;
   }
   if (width < min_width || height < min_width) {
-<<<<<<< HEAD
-    tprintf("ERROR: Image too small to scale!! (%dx%d vs min width of %d)\n", width,
-            height, min_width);
-=======
-    tprintf("Image too small to scale!! (%dx%d vs min width of %d)\n", width, height, min_width);
->>>>>>> 87b0a4de
+    tprintf("ERROR: Image too small to scale!! (%dx%d vs min width of %d)\n", width, height, min_width);
     pixDestroy(&pix);
     return nullptr;
   }
