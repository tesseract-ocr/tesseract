///////////////////////////////////////////////////////////////////////
// File:        lstmrecognizer.cpp
// Description: Top-level line recognizer class for LSTM-based networks.
// Author:      Ray Smith
//
// (C) Copyright 2013, Google Inc.
// Licensed under the Apache License, Version 2.0 (the "License");
// you may not use this file except in compliance with the License.
// You may obtain a copy of the License at
// http://www.apache.org/licenses/LICENSE-2.0
// Unless required by applicable law or agreed to in writing, software
// distributed under the License is distributed on an "AS IS" BASIS,
// WITHOUT WARRANTIES OR CONDITIONS OF ANY KIND, either express or implied.
// See the License for the specific language governing permissions and
// limitations under the License.
///////////////////////////////////////////////////////////////////////

// Include automatically generated configuration file if running autoconf.
#ifdef HAVE_CONFIG_H
#  include "config_auto.h"
#endif

#include "lstmrecognizer.h"

#include <allheaders.h>
#include "dict.h"
#include "genericheap.h"
#include "helpers.h"
#include "imagedata.h"
#include "input.h"
#include "lstm.h"
#include "normalis.h"
#include "pageres.h"
#include "ratngs.h"
#include "recodebeam.h"
#include "scrollview.h"
#include "statistc.h"
#include "tprintf.h"

#include <unordered_set>
#include <vector>

namespace tesseract {

// Default ratio between dict and non-dict words.
const double kDictRatio = 2.25;
// Default certainty offset to give the dictionary a chance.
const double kCertOffset = -0.085;

LSTMRecognizer::LSTMRecognizer(const std::string &language_data_path_prefix)
    : LSTMRecognizer::LSTMRecognizer() {
  ccutil_.language_data_path_prefix = language_data_path_prefix;
}

LSTMRecognizer::LSTMRecognizer()
    : network_(nullptr)
    , training_flags_(0)
    , training_iteration_(0)
    , sample_iteration_(0)
    , null_char_(UNICHAR_BROKEN)
    , learning_rate_(0.0f)
    , momentum_(0.0f)
    , adam_beta_(0.0f)
    , dict_(nullptr)
    , search_(nullptr)
    , debug_win_(nullptr) {}

LSTMRecognizer::~LSTMRecognizer() {
  delete network_;
  delete dict_;
  delete search_;
}

// Loads a model from mgr, including the dictionary only if lang is not null.
bool LSTMRecognizer::Load(const ParamsVectors *params, const std::string &lang,
                          TessdataManager *mgr) {
  TFile fp;
  if (!mgr->GetComponent(TESSDATA_LSTM, &fp)) {
    return false;
  }
  if (!DeSerialize(mgr, &fp)) {
    return false;
  }
  if (lang.empty()) {
    return true;
  }
  // Allow it to run without a dictionary.
  LoadDictionary(params, lang, mgr);
  return true;
}

// Writes to the given file. Returns false in case of error.
bool LSTMRecognizer::Serialize(const TessdataManager *mgr, TFile *fp) const {
  bool include_charsets = mgr == nullptr || !mgr->IsComponentAvailable(TESSDATA_LSTM_RECODER) ||
                          !mgr->IsComponentAvailable(TESSDATA_LSTM_UNICHARSET);
  if (!network_->Serialize(fp)) {
    return false;
  }
  if (include_charsets && !GetUnicharset().save_to_file(fp)) {
    return false;
  }
  if (!fp->Serialize(network_str_)) {
    return false;
  }
  if (!fp->Serialize(&training_flags_)) {
    return false;
  }
  if (!fp->Serialize(&training_iteration_)) {
    return false;
  }
  if (!fp->Serialize(&sample_iteration_)) {
    return false;
  }
  if (!fp->Serialize(&null_char_)) {
    return false;
  }
  if (!fp->Serialize(&adam_beta_)) {
    return false;
  }
  if (!fp->Serialize(&learning_rate_)) {
    return false;
  }
  if (!fp->Serialize(&momentum_)) {
    return false;
  }
  if (include_charsets && IsRecoding() && !recoder_.Serialize(fp)) {
    return false;
  }
  return true;
}

// Reads from the given file. Returns false in case of error.
bool LSTMRecognizer::DeSerialize(const TessdataManager *mgr, TFile *fp) {
  delete network_;
  network_ = Network::CreateFromFile(fp);
  if (network_ == nullptr) {
    return false;
  }
  bool include_charsets = mgr == nullptr || !mgr->IsComponentAvailable(TESSDATA_LSTM_RECODER) ||
                          !mgr->IsComponentAvailable(TESSDATA_LSTM_UNICHARSET);
  if (include_charsets && !ccutil_.unicharset.load_from_file(fp, false)) {
    return false;
  }
  if (!fp->DeSerialize(network_str_)) {
    return false;
  }
  if (!fp->DeSerialize(&training_flags_)) {
    return false;
  }
  if (!fp->DeSerialize(&training_iteration_)) {
    return false;
  }
  if (!fp->DeSerialize(&sample_iteration_)) {
    return false;
  }
  if (!fp->DeSerialize(&null_char_)) {
    return false;
  }
  if (!fp->DeSerialize(&adam_beta_)) {
    return false;
  }
  if (!fp->DeSerialize(&learning_rate_)) {
    return false;
  }
  if (!fp->DeSerialize(&momentum_)) {
    return false;
  }
  if (include_charsets && !LoadRecoder(fp)) {
    return false;
  }
  if (!include_charsets && !LoadCharsets(mgr)) {
    return false;
  }
  network_->SetRandomizer(&randomizer_);
  network_->CacheXScaleFactor(network_->XScaleFactor());
  return true;
}

// Loads the charsets from mgr.
bool LSTMRecognizer::LoadCharsets(const TessdataManager *mgr) {
  TFile fp;
  if (!mgr->GetComponent(TESSDATA_LSTM_UNICHARSET, &fp)) {
    return false;
  }
  if (!ccutil_.unicharset.load_from_file(&fp, false)) {
    return false;
  }
  if (!mgr->GetComponent(TESSDATA_LSTM_RECODER, &fp)) {
    return false;
  }
  if (!LoadRecoder(&fp)) {
    return false;
  }
  return true;
}

// Loads the Recoder.
bool LSTMRecognizer::LoadRecoder(TFile *fp) {
  if (IsRecoding()) {
    if (!recoder_.DeSerialize(fp)) {
      return false;
    }
    RecodedCharID code;
    recoder_.EncodeUnichar(UNICHAR_SPACE, &code);
    if (code(0) != UNICHAR_SPACE) {
      tprintf("ERROR: Space was garbled in recoding!!\n");
      return false;
    }
  } else {
    recoder_.SetupPassThrough(GetUnicharset());
    training_flags_ |= TF_COMPRESS_UNICHARSET;
  }
  return true;
}

// Loads the dictionary if possible from the traineddata file.
// Prints a warning message, and returns false but otherwise fails silently
// and continues to work without it if loading fails.
// Note that dictionary load is independent from DeSerialize, but dependent
// on the unicharset matching. This enables training to deserialize a model
// from checkpoint or restore without having to go back and reload the
// dictionary.
// Some parameters have to be passed in (from langdata/config/api via Tesseract)
bool LSTMRecognizer::LoadDictionary(const ParamsVectors *params, const std::string &lang,
                                    TessdataManager *mgr) {
  delete dict_;
  dict_ = new Dict(&ccutil_);
  dict_->user_words_file.ResetFrom(params);
  dict_->user_words_suffix.ResetFrom(params);
  dict_->user_patterns_file.ResetFrom(params);
  dict_->user_patterns_suffix.ResetFrom(params);
  dict_->SetupForLoad(Dict::GlobalDawgCache());
  dict_->LoadLSTM(lang, mgr);
  if (dict_->FinishLoad()) {
    return true; // Success.
<<<<<<< HEAD
  tprintf("ERROR: Failed to load any lstm-specific dictionaries for lang %s!!\n", lang.c_str());
=======
  }
  tprintf("Failed to load any lstm-specific dictionaries for lang %s!!\n", lang.c_str());
>>>>>>> 7677b804
  delete dict_;
  dict_ = nullptr;
  return false;
}

// Recognizes the line image, contained within image_data, returning the
// ratings matrix and matching box_word for each WERD_RES in the output.
void LSTMRecognizer::RecognizeLine(const ImageData &image_data, bool invert, bool debug,
                                   double worst_dict_cert, const TBOX &line_box,
                                   PointerVector<WERD_RES> *words, int lstm_choice_mode,
                                   int lstm_choice_amount) {
  NetworkIO outputs;
  float scale_factor;
  NetworkIO inputs;
  if (!RecognizeLine(image_data, invert, debug, false, false, &scale_factor, &inputs, &outputs)) {
    return;
  }
  if (search_ == nullptr) {
    search_ = new RecodeBeamSearch(recoder_, null_char_, SimpleTextOutput(), dict_);
  }
  search_->excludedUnichars.clear();
  search_->Decode(outputs, kDictRatio, kCertOffset, worst_dict_cert, &GetUnicharset(),
                  lstm_choice_mode);
  search_->ExtractBestPathAsWords(line_box, scale_factor, debug, &GetUnicharset(), words,
                                  lstm_choice_mode);
  if (lstm_choice_mode) {
    search_->extractSymbolChoices(&GetUnicharset());
    for (int i = 0; i < lstm_choice_amount; ++i) {
      search_->DecodeSecondaryBeams(outputs, kDictRatio, kCertOffset, worst_dict_cert,
                                    &GetUnicharset(), lstm_choice_mode);
      search_->extractSymbolChoices(&GetUnicharset());
    }
    search_->segmentTimestepsByCharacters();
    unsigned char_it = 0;
    for (int i = 0; i < words->size(); ++i) {
      for (int j = 0; j < words->at(i)->end; ++j) {
        if (char_it < search_->ctc_choices.size()) {
          words->at(i)->CTC_symbol_choices.push_back(search_->ctc_choices[char_it]);
        }
        if (char_it < search_->segmentedTimesteps.size()) {
          words->at(i)->segmented_timesteps.push_back(search_->segmentedTimesteps[char_it]);
        }
        ++char_it;
      }
      words->at(i)->timesteps =
          search_->combineSegmentedTimesteps(&words->at(i)->segmented_timesteps);
    }
    search_->segmentedTimesteps.clear();
    search_->ctc_choices.clear();
    search_->excludedUnichars.clear();
  }
}

// Helper computes min and mean best results in the output.
void LSTMRecognizer::OutputStats(const NetworkIO &outputs, float *min_output, float *mean_output,
                                 float *sd) {
  const int kOutputScale = INT8_MAX;
  STATS stats(0, kOutputScale + 1);
  for (int t = 0; t < outputs.Width(); ++t) {
    int best_label = outputs.BestLabel(t, nullptr);
    if (best_label != null_char_) {
      float best_output = outputs.f(t)[best_label];
      stats.add(static_cast<int>(kOutputScale * best_output), 1);
    }
  }
  // If the output is all nulls it could be that the photometric interpretation
  // is wrong, so make it look bad, so the other way can win, even if not great.
  if (stats.get_total() == 0) {
    *min_output = 0.0f;
    *mean_output = 0.0f;
    *sd = 1.0f;
  } else {
    *min_output = static_cast<float>(stats.min_bucket()) / kOutputScale;
    *mean_output = stats.mean() / kOutputScale;
    *sd = stats.sd() / kOutputScale;
  }
}

// Recognizes the image_data, returning the labels,
// scores, and corresponding pairs of start, end x-coords in coords.
bool LSTMRecognizer::RecognizeLine(const ImageData &image_data, bool invert, bool debug,
                                   bool re_invert, bool upside_down, float *scale_factor,
                                   NetworkIO *inputs, NetworkIO *outputs) {
  // This ensures consistent recognition results.
  SetRandomSeed();
  int min_width = network_->XScaleFactor();
  Pix *pix = Input::PrepareLSTMInputs(image_data, network_, min_width, &randomizer_, scale_factor);
  if (pix == nullptr) {
    tprintf("ERROR: Line cannot be recognized!!\n");
    return false;
  }
  // Maximum width of image to train on.
  const int kMaxImageWidth = 128 * pixGetHeight(pix);
  if (network_->IsTraining() && pixGetWidth(pix) > kMaxImageWidth) {
    tprintf("ERROR: Image too large to learn!! Size = %dx%d\n", pixGetWidth(pix), pixGetHeight(pix));
    pixDestroy(&pix);
    return false;
  }
  if (upside_down) {
    pixRotate180(pix, pix);
  }
  // Reduction factor from image to coords.
  *scale_factor = min_width / *scale_factor;
  inputs->set_int_mode(IsIntMode());
  SetRandomSeed();
  Input::PreparePixInput(network_->InputShape(), pix, &randomizer_, inputs);
  network_->Forward(debug, *inputs, nullptr, &scratch_space_, outputs);
  // Check for auto inversion.
  float pos_min, pos_mean, pos_sd;
  OutputStats(*outputs, &pos_min, &pos_mean, &pos_sd);
  if (invert && pos_mean < 0.5) {
    // Run again inverted and see if it is any better.
    NetworkIO inv_inputs, inv_outputs;
    inv_inputs.set_int_mode(IsIntMode());
    SetRandomSeed();
    pixInvert(pix, pix);
    Input::PreparePixInput(network_->InputShape(), pix, &randomizer_, &inv_inputs);
    network_->Forward(debug, inv_inputs, nullptr, &scratch_space_, &inv_outputs);
    float inv_min, inv_mean, inv_sd;
    OutputStats(inv_outputs, &inv_min, &inv_mean, &inv_sd);
    if (inv_mean > pos_mean) {
      // Inverted did better. Use inverted data.
      if (debug) {
        tprintf("Inverting image: old min=%g, mean=%g, sd=%g, inv %g,%g,%g\n", pos_min, pos_mean,
                pos_sd, inv_min, inv_mean, inv_sd);
      }
      *outputs = inv_outputs;
      *inputs = inv_inputs;
    } else if (re_invert) {
      // Inverting was not an improvement, so undo and run again, so the
      // outputs match the best forward result.
      SetRandomSeed();
      network_->Forward(debug, *inputs, nullptr, &scratch_space_, outputs);
    }
  }
  pixDestroy(&pix);
  if (debug) {
    std::vector<int> labels, coords;
    LabelsFromOutputs(*outputs, &labels, &coords);
#ifndef GRAPHICS_DISABLED
    DisplayForward(*inputs, labels, coords, "LSTMForward", &debug_win_);
#endif
    DebugActivationPath(*outputs, labels, coords);
  }
  return true;
}

// Converts an array of labels to utf-8, whether or not the labels are
// augmented with character boundaries.
std::string LSTMRecognizer::DecodeLabels(const std::vector<int> &labels) {
  std::string result;
  unsigned end = 1;
  for (unsigned start = 0; start < labels.size(); start = end) {
    if (labels[start] == null_char_) {
      end = start + 1;
    } else {
      result += DecodeLabel(labels, start, &end, nullptr);
    }
  }
  return result;
}

#ifndef GRAPHICS_DISABLED

// Displays the forward results in a window with the characters and
// boundaries as determined by the labels and label_coords.
void LSTMRecognizer::DisplayForward(const NetworkIO &inputs, const std::vector<int> &labels,
                                    const std::vector<int> &label_coords, const char *window_name,
                                    ScrollView **window) {
  Pix *input_pix = inputs.ToPix();
  Network::ClearWindow(false, window_name, pixGetWidth(input_pix), pixGetHeight(input_pix), window);
  int line_height = Network::DisplayImage(input_pix, *window);
  DisplayLSTMOutput(labels, label_coords, line_height, *window);
}

// Displays the labels and cuts at the corresponding xcoords.
// Size of labels should match xcoords.
void LSTMRecognizer::DisplayLSTMOutput(const std::vector<int> &labels,
                                       const std::vector<int> &xcoords, int height,
                                       ScrollView *window) {
  int x_scale = network_->XScaleFactor();
  window->TextAttributes("Arial", height / 4, false, false, false);
  unsigned end = 1;
  for (unsigned start = 0; start < labels.size(); start = end) {
    int xpos = xcoords[start] * x_scale;
    if (labels[start] == null_char_) {
      end = start + 1;
      window->Pen(ScrollView::RED);
    } else {
      window->Pen(ScrollView::GREEN);
      const char *str = DecodeLabel(labels, start, &end, nullptr);
      if (*str == '\\') {
        str = "\\\\";
      }
      xpos = xcoords[(start + end) / 2] * x_scale;
      window->Text(xpos, height, str);
    }
    window->Line(xpos, 0, xpos, height * 3 / 2);
  }
  window->Update();
}

#endif // !GRAPHICS_DISABLED

// Prints debug output detailing the activation path that is implied by the
// label_coords.
void LSTMRecognizer::DebugActivationPath(const NetworkIO &outputs, const std::vector<int> &labels,
                                         const std::vector<int> &xcoords) {
  if (xcoords[0] > 0) {
    DebugActivationRange(outputs, "<null>", null_char_, 0, xcoords[0]);
  }
  unsigned end = 1;
  for (unsigned start = 0; start < labels.size(); start = end) {
    if (labels[start] == null_char_) {
      end = start + 1;
      DebugActivationRange(outputs, "<null>", null_char_, xcoords[start], xcoords[end]);
      continue;
    } else {
      int decoded;
      const char *label = DecodeLabel(labels, start, &end, &decoded);
      DebugActivationRange(outputs, label, labels[start], xcoords[start], xcoords[start + 1]);
      for (unsigned i = start + 1; i < end; ++i) {
        DebugActivationRange(outputs, DecodeSingleLabel(labels[i]), labels[i], xcoords[i],
                             xcoords[i + 1]);
      }
    }
  }
}

// Prints debug output detailing activations and 2nd choice over a range
// of positions.
void LSTMRecognizer::DebugActivationRange(const NetworkIO &outputs, const char *label,
                                          int best_choice, int x_start, int x_end) {
  tprintf("%s=%d On [%d, %d), scores=", label, best_choice, x_start, x_end);
  double max_score = 0.0;
  double mean_score = 0.0;
  const int width = x_end - x_start;
  for (int x = x_start; x < x_end; ++x) {
    const float *line = outputs.f(x);
    const double score = line[best_choice] * 100.0;
    if (score > max_score) {
      max_score = score;
    }
    mean_score += score / width;
    int best_c = 0;
    double best_score = 0.0;
    for (int c = 0; c < outputs.NumFeatures(); ++c) {
      if (c != best_choice && line[c] > best_score) {
        best_c = c;
        best_score = line[c];
      }
    }
    tprintf(" %.3g(%s=%d=%.3g)", score, DecodeSingleLabel(best_c), best_c, best_score * 100.0);
  }
  tprintf(", Mean=%g, max=%g\n", mean_score, max_score);
}

// Helper returns true if the null_char is the winner at t, and it beats the
// null_threshold, or the next choice is space, in which case we will use the
// null anyway.
#if 0 // TODO: unused, remove if still unused after 2020.
static bool NullIsBest(const NetworkIO& output, float null_thr,
                       int null_char, int t) {
  if (output.f(t)[null_char] >= null_thr) return true;
  if (output.BestLabel(t, null_char, null_char, nullptr) != UNICHAR_SPACE)
    return false;
  return output.f(t)[null_char] > output.f(t)[UNICHAR_SPACE];
}
#endif

// Converts the network output to a sequence of labels. Outputs labels, scores
// and start xcoords of each char, and each null_char_, with an additional
// final xcoord for the end of the output.
// The conversion method is determined by internal state.
void LSTMRecognizer::LabelsFromOutputs(const NetworkIO &outputs, std::vector<int> *labels,
                                       std::vector<int> *xcoords) {
  if (SimpleTextOutput()) {
    LabelsViaSimpleText(outputs, labels, xcoords);
  } else {
    LabelsViaReEncode(outputs, labels, xcoords);
  }
}

// As LabelsViaCTC except that this function constructs the best path that
// contains only legal sequences of subcodes for CJK.
void LSTMRecognizer::LabelsViaReEncode(const NetworkIO &output, std::vector<int> *labels,
                                       std::vector<int> *xcoords) {
  if (search_ == nullptr) {
    search_ = new RecodeBeamSearch(recoder_, null_char_, SimpleTextOutput(), dict_);
  }
  search_->Decode(output, 1.0, 0.0, RecodeBeamSearch::kMinCertainty, nullptr);
  search_->ExtractBestPathAsLabels(labels, xcoords);
}

// Converts the network output to a sequence of labels, with scores, using
// the simple character model (each position is a char, and the null_char_ is
// mainly intended for tail padding.)
void LSTMRecognizer::LabelsViaSimpleText(const NetworkIO &output, std::vector<int> *labels,
                                         std::vector<int> *xcoords) {
  labels->clear();
  xcoords->clear();
  const int width = output.Width();
  for (int t = 0; t < width; ++t) {
    float score = 0.0f;
    const int label = output.BestLabel(t, &score);
    if (label != null_char_) {
      labels->push_back(label);
      xcoords->push_back(t);
    }
  }
  xcoords->push_back(width);
}

// Returns a string corresponding to the label starting at start. Sets *end
// to the next start and if non-null, *decoded to the unichar id.
const char *LSTMRecognizer::DecodeLabel(const std::vector<int> &labels, unsigned start, unsigned *end,
                                        int *decoded) {
  *end = start + 1;
  if (IsRecoding()) {
    // Decode labels via recoder_.
    RecodedCharID code;
    if (labels[start] == null_char_) {
      if (decoded != nullptr) {
        code.Set(0, null_char_);
        *decoded = recoder_.DecodeUnichar(code);
      }
      return "<null>";
    }
    unsigned index = start;
    while (index < labels.size() && code.length() < RecodedCharID::kMaxCodeLen) {
      code.Set(code.length(), labels[index++]);
      while (index < labels.size() && labels[index] == null_char_) {
        ++index;
      }
      int uni_id = recoder_.DecodeUnichar(code);
      // If the next label isn't a valid first code, then we need to continue
      // extending even if we have a valid uni_id from this prefix.
      if (uni_id != INVALID_UNICHAR_ID &&
          (index == labels.size() || code.length() == RecodedCharID::kMaxCodeLen ||
           recoder_.IsValidFirstCode(labels[index]))) {
        *end = index;
        if (decoded != nullptr) {
          *decoded = uni_id;
        }
        if (uni_id == UNICHAR_SPACE) {
          return " ";
        }
        return GetUnicharset().get_normed_unichar(uni_id);
      }
    }
    return "<Undecodable>";
  } else {
    if (decoded != nullptr) {
      *decoded = labels[start];
    }
    if (labels[start] == null_char_) {
      return "<null>";
    }
    if (labels[start] == UNICHAR_SPACE) {
      return " ";
    }
    return GetUnicharset().get_normed_unichar(labels[start]);
  }
}

// Returns a string corresponding to a given single label id, falling back to
// a default of ".." for part of a multi-label unichar-id.
const char *LSTMRecognizer::DecodeSingleLabel(int label) {
  if (label == null_char_) {
    return "<null>";
  }
  if (IsRecoding()) {
    // Decode label via recoder_.
    RecodedCharID code;
    code.Set(0, label);
    label = recoder_.DecodeUnichar(code);
    if (label == INVALID_UNICHAR_ID) {
      return ".."; // Part of a bigger code.
    }
  }
  if (label == UNICHAR_SPACE) {
    return " ";
  }
  return GetUnicharset().get_normed_unichar(label);
}

} // namespace tesseract.<|MERGE_RESOLUTION|>--- conflicted
+++ resolved
@@ -233,12 +233,8 @@
   dict_->LoadLSTM(lang, mgr);
   if (dict_->FinishLoad()) {
     return true; // Success.
-<<<<<<< HEAD
+  }
   tprintf("ERROR: Failed to load any lstm-specific dictionaries for lang %s!!\n", lang.c_str());
-=======
-  }
-  tprintf("Failed to load any lstm-specific dictionaries for lang %s!!\n", lang.c_str());
->>>>>>> 7677b804
   delete dict_;
   dict_ = nullptr;
   return false;
