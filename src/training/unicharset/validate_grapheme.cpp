--- conflicted
+++ resolved
@@ -1,13 +1,9 @@
 #include "validate_grapheme.h"
 #include "tprintf.h"
-<<<<<<< HEAD
 
 #if defined(HAS_LIBICU)
 
-#include "unicode/uchar.h"  // From libicu
-=======
 #include "unicode/uchar.h" // From libicu
->>>>>>> 87b0a4de
 
 namespace tesseract {
 
@@ -186,10 +182,6 @@
   return false;
 }
 
-<<<<<<< HEAD
-}  // namespace tesseract
+} // namespace tesseract
 
-#endif
-=======
-} // namespace tesseract
->>>>>>> 87b0a4de
+#endif