--- conflicted
+++ resolved
@@ -160,15 +160,9 @@
   if (script_code != USCRIPT_MYANMAR && ch != Validator::kZeroWidthJoiner &&
       ch != Validator::kZeroWidthNonJoiner)
     return true;
-<<<<<<< HEAD
   return (0x1040 <= ch && ch <= 0x104f) || (0x1090 <= ch && ch <= 0x1099) ||
          (0x109e <= ch && ch <= 0x109f) || (0xa9f0 <= ch && ch <= 0xa9f9) ||
-         ch == 0xa9e6 || ch == 0xaa70 ||
-=======
-  return (0x1040 <= ch && ch <= 0x104b) || (0x1090 <= ch && ch <= 0x1099) ||
-         (0x109c <= ch && ch <= 0x109d) || (0xa9f0 <= ch && ch <= 0xa9f9) ||
->>>>>>> 0b354f2b
-         (0xaa74 <= ch && ch <= 0xaa79);
+         (ch == 0xa9e6 || ch == 0xaa70) || (0xaa74 <= ch && ch <= 0xaa79);
 }
 
 }  // namespace tesseract