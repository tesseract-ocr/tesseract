--- conflicted
+++ resolved
@@ -70,12 +70,8 @@
 // { "program", "--foo=4", "--bar=true", "file1", "file2" } with *argc = 5, the
 // output *argv is { "program", "file1", "file2" } with *argc = 3
 TESS_COMMON_TRAINING_API
-<<<<<<< HEAD
-void ParseCommandLineFlags(const char* usage, int* argc,
-                           const char*** argv, const bool remove_flags);
-=======
 void ParseCommandLineFlags(const char *usage, int *argc, char ***argv, const bool remove_flags);
->>>>>>> 87b0a4de
+                           const char ***argv, const bool remove_flags);
 
 } // namespace tesseract
 
