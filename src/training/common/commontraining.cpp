--- conflicted
+++ resolved
@@ -48,13 +48,8 @@
  * @param argv command line arguments
  * @note Exceptions: Illegal options terminate the program.
  */
-<<<<<<< HEAD
 void ParseArguments(int* argc, const char ***argv) {
-  STRING usage;
-=======
-void ParseArguments(int *argc, char ***argv) {
   std::string usage;
->>>>>>> 87b0a4de
   if (*argc) {
     usage += (*argv)[0];
     usage += " -v | --version | ";
