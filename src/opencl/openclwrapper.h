--- conflicted
+++ resolved
@@ -74,17 +74,10 @@
 };
 typedef int (*cl_kernel_function)(void **userdata, KernelEnv *kenv);
 
-<<<<<<< HEAD
-#define CHECK_OPENCL(status, name)                                    \
-  if (status != CL_SUCCESS) {                                         \
-    tprintf("ERROR: OpenCL error code is %d at   when %s .\n", status, name); \
-  }
-=======
 #  define CHECK_OPENCL(status, name)                                     \
     if (status != CL_SUCCESS) {                                          \
-      tprintf("OpenCL error code is %d at   when %s .\n", status, name); \
+      tprintf("ERROR: OpenCL error code is %d at   when %s .\n", status, name); \
     }
->>>>>>> 87b0a4de
 
 struct GPUEnv {
   // share vb in all modules in hb library
