--- conflicted
+++ resolved
@@ -31,20 +31,10 @@
 #include <locale>     // for std::locale::classic
 #include <sstream>    // for std::istringstream, std::ostringstream
 
-<<<<<<< HEAD
-#include "params.h"
-#include <tesseract/serialis.h>
-#include <tesseract/unichar.h>
-
 #undef min
 #undef max
 
-// TODO(rays) Move UNICHARSET to tesseract namespace.
-using tesseract::char32;
-using tesseract::UNICHAR;
-=======
 namespace tesseract {
->>>>>>> 7dca63ca
 
 // Special character used in representing character fragments.
 static const char kSeparator = '|';
