/******************************************************************************
 ** Filename:    stopper.c
 ** Purpose:     Stopping criteria for word classifier.
 ** Author:      Dan Johnson
 **
 ** (c) Copyright Hewlett-Packard Company, 1988.
 ** Licensed under the Apache License, Version 2.0 (the "License");
 ** you may not use this file except in compliance with the License.
 ** You may obtain a copy of the License at
 ** http://www.apache.org/licenses/LICENSE-2.0
 ** Unless required by applicable law or agreed to in writing, software
 ** distributed under the License is distributed on an "AS IS" BASIS,
 ** WITHOUT WARRANTIES OR CONDITIONS OF ANY KIND, either express or implied.
 ** See the License for the specific language governing permissions and
 ** limitations under the License.
 ******************************************************************************/

#include <cctype>
#include <cmath>
#include <cstdio>
#include <cstring>

#include "stopper.h"
#ifndef DISABLED_LEGACY_ENGINE
#  include "ambigs.h"
#endif
#include <tesseract/unichar.h>
#include "ccutil.h"
#include "dict.h"
#include "helpers.h"
#include "matchdefs.h"
#include "pageres.h"
#include "params.h"
#include "ratngs.h"

/*----------------------------------------------------------------------------
              Private Code
----------------------------------------------------------------------------*/

namespace tesseract {

bool Dict::AcceptableChoice(const WERD_CHOICE &best_choice,
                            XHeightConsistencyEnum xheight_consistency) {
  float CertaintyThreshold = stopper_nondict_certainty_base;
  int WordSize;

  if (stopper_no_acceptable_choices)
    return false;

  if (best_choice.length() == 0)
    return false;

  bool no_dang_ambigs = !best_choice.dangerous_ambig_found();
  bool is_valid_word = valid_word_permuter(best_choice.permuter(), false);
  bool is_case_ok = case_ok(best_choice);

  if (stopper_debug_level >= 1) {
    const char *xht = "UNKNOWN";
    switch (xheight_consistency) {
      case XH_GOOD:
        xht = "NORMAL";
        break;
      case XH_SUBNORMAL:
        xht = "SUBNORMAL";
        break;
      case XH_INCONSISTENT:
        xht = "INCONSISTENT";
        break;
      default:
        xht = "UNKNOWN";
    }
    tprintf("\nStopper:  %s (word=%c, case=%c, xht_ok=%s=[%g,%g])\n",
            best_choice.unichar_string().c_str(), (is_valid_word ? 'y' : 'n'),
            (is_case_ok ? 'y' : 'n'), xht, best_choice.min_x_height(), best_choice.max_x_height());
  }
  // Do not accept invalid words in PASS1.
  if (reject_offset_ <= 0.0f && !is_valid_word)
    return false;
  if (is_valid_word && is_case_ok) {
    WordSize = LengthOfShortestAlphaRun(best_choice);
    WordSize -= stopper_smallword_size;
    if (WordSize < 0)
      WordSize = 0;
    CertaintyThreshold += WordSize * stopper_certainty_per_char;
  }

  if (stopper_debug_level >= 1)
    tprintf("Stopper:  Rating = %4.1f, Certainty = %4.1f, Threshold = %4.1f\n",
            best_choice.rating(), best_choice.certainty(), CertaintyThreshold);

  if (no_dang_ambigs && best_choice.certainty() > CertaintyThreshold &&
      xheight_consistency < XH_INCONSISTENT && UniformCertainties(best_choice)) {
    return true;
  } else {
    if (stopper_debug_level >= 1) {
      tprintf(
          "AcceptableChoice() returned false"
          " (no_dang_ambig:%d cert:%.4g thresh:%g uniform:%d)\n",
          no_dang_ambigs, best_choice.certainty(), CertaintyThreshold,
          UniformCertainties(best_choice));
    }
    return false;
  }
}

bool Dict::AcceptableResult(WERD_RES *word) const {
  if (word->best_choice == nullptr)
    return false;
  float CertaintyThreshold = stopper_nondict_certainty_base - reject_offset_;
  int WordSize;

  if (stopper_debug_level >= 1) {
    tprintf("\nRejecter: %s (word=%c, case=%c, unambig=%c, multiple=%c)\n",
            word->best_choice->debug_string().c_str(), (valid_word(*word->best_choice) ? 'y' : 'n'),
            (case_ok(*word->best_choice) ? 'y' : 'n'),
            word->best_choice->dangerous_ambig_found() ? 'n' : 'y',
            word->best_choices.singleton() ? 'n' : 'y');
  }

  if (word->best_choice->length() == 0 || !word->best_choices.singleton())
    return false;
  if (valid_word(*word->best_choice) && case_ok(*word->best_choice)) {
    WordSize = LengthOfShortestAlphaRun(*word->best_choice);
    WordSize -= stopper_smallword_size;
    if (WordSize < 0)
      WordSize = 0;
    CertaintyThreshold += WordSize * stopper_certainty_per_char;
  }

  if (stopper_debug_level >= 1)
    tprintf("Rejecter: Certainty = %4.1f, Threshold = %4.1f   ", word->best_choice->certainty(),
            CertaintyThreshold);

  if (word->best_choice->certainty() > CertaintyThreshold && !stopper_no_acceptable_choices) {
    if (stopper_debug_level >= 1)
      tprintf("ACCEPTED\n");
    return true;
  } else {
    if (stopper_debug_level >= 1)
      tprintf("REJECTED\n");
    return false;
  }
}

#if !defined(DISABLED_LEGACY_ENGINE)

bool Dict::NoDangerousAmbig(WERD_CHOICE *best_choice, DANGERR *fixpt, bool fix_replaceable,
                            MATRIX *ratings) {
  if (stopper_debug_level > 2) {
    tprintf("\nRunning NoDangerousAmbig() for %s\n", best_choice->debug_string().c_str());
  }

  // Construct BLOB_CHOICE_LIST_VECTOR with ambiguities
  // for each unichar id in BestChoice.
  BLOB_CHOICE_LIST_VECTOR ambig_blob_choices;
  int i;
  bool ambigs_found = false;
  // For each position in best_choice:
  // -- choose AMBIG_SPEC_LIST that corresponds to unichar_id at best_choice[i]
  // -- initialize wrong_ngram with a single unichar_id at best_choice[i]
  // -- look for ambiguities corresponding to wrong_ngram in the list while
  //    adding the following unichar_ids from best_choice to wrong_ngram
  //
  // Repeat the above procedure twice: first time look through
  // ambigs to be replaced and replace all the ambiguities found;
  // second time look through dangerous ambiguities and construct
  // ambig_blob_choices with fake a blob choice for each ambiguity
  // and pass them to dawg_permute_and_select() to search for
  // ambiguous words in the dictionaries.
  //
  // Note that during the execution of the for loop (on the first pass)
  // if replacements are made the length of best_choice might change.
  for (int pass = 0; pass < (fix_replaceable ? 2 : 1); ++pass) {
    bool replace = (fix_replaceable && pass == 0);
    const UnicharAmbigsVector &table =
        replace ? getUnicharAmbigs().replace_ambigs() : getUnicharAmbigs().dang_ambigs();
    if (!replace) {
      // Initialize ambig_blob_choices with lists containing a single
      // unichar id for the corresponding position in best_choice.
      // best_choice consisting from only the original letters will
      // have a rating of 0.0.
      for (i = 0; i < best_choice->length(); ++i) {
        auto *lst = new BLOB_CHOICE_LIST();
        BLOB_CHOICE_IT lst_it(lst);
        // TODO(rays/antonova) Put real xheights and y shifts here.
        lst_it.add_to_end(
            new BLOB_CHOICE(best_choice->unichar_id(i), 0.0, 0.0, -1, 0, 1, 0, BCC_AMBIG));
        ambig_blob_choices.push_back(lst);
      }
    }
    UNICHAR_ID wrong_ngram[MAX_AMBIG_SIZE + 1];
    int wrong_ngram_index;
    int next_index;
    int blob_index = 0;
    for (i = 0; i < best_choice->length(); blob_index += best_choice->state(i), ++i) {
      UNICHAR_ID curr_unichar_id = best_choice->unichar_id(i);
      if (stopper_debug_level > 2) {
        tprintf("Looking for %s ngrams starting with %s:\n", replace ? "replaceable" : "ambiguous",
                getUnicharset().debug_str(curr_unichar_id).c_str());
      }
      int num_wrong_blobs = best_choice->state(i);
      wrong_ngram_index = 0;
      wrong_ngram[wrong_ngram_index] = curr_unichar_id;
      if (curr_unichar_id == INVALID_UNICHAR_ID || curr_unichar_id >= table.size() ||
          table[curr_unichar_id] == nullptr) {
        continue; // there is no ambig spec for this unichar id
      }
      AmbigSpec_IT spec_it(table[curr_unichar_id]);
      for (spec_it.mark_cycle_pt(); !spec_it.cycled_list();) {
        const AmbigSpec *ambig_spec = spec_it.data();
        wrong_ngram[wrong_ngram_index + 1] = INVALID_UNICHAR_ID;
        int compare = UnicharIdArrayUtils::compare(wrong_ngram, ambig_spec->wrong_ngram);
        if (stopper_debug_level > 2) {
          tprintf("candidate ngram: ");
          UnicharIdArrayUtils::print(wrong_ngram, getUnicharset());
          tprintf("current ngram from spec: ");
          UnicharIdArrayUtils::print(ambig_spec->wrong_ngram, getUnicharset());
          tprintf("comparison result: %d\n", compare);
        }
        if (compare == 0) {
          // Record the place where we found an ambiguity.
          if (fixpt != nullptr) {
            UNICHAR_ID leftmost_id = ambig_spec->correct_fragments[0];
            fixpt->push_back(DANGERR_INFO(blob_index, blob_index + num_wrong_blobs, replace,
                                          getUnicharset().get_isngram(ambig_spec->correct_ngram_id),
                                          leftmost_id));
            if (stopper_debug_level > 1) {
              tprintf("fixpt+=(%d %d %d %d %s)\n", blob_index, blob_index + num_wrong_blobs, false,
                      getUnicharset().get_isngram(ambig_spec->correct_ngram_id),
                      getUnicharset().id_to_unichar(leftmost_id));
            }
          }

          if (replace) {
            if (stopper_debug_level > 2) {
              tprintf("replace ambiguity with %s : ",
                      getUnicharset().id_to_unichar(ambig_spec->correct_ngram_id));
              UnicharIdArrayUtils::print(ambig_spec->correct_fragments, getUnicharset());
            }
            ReplaceAmbig(i, ambig_spec->wrong_ngram_size, ambig_spec->correct_ngram_id, best_choice,
                         ratings);
          } else if (i > 0 || ambig_spec->type != CASE_AMBIG) {
            // We found dang ambig - update ambig_blob_choices.
            if (stopper_debug_level > 2) {
              tprintf("found ambiguity: ");
              UnicharIdArrayUtils::print(ambig_spec->correct_fragments, getUnicharset());
            }
            ambigs_found = true;
            for (int tmp_index = 0; tmp_index <= wrong_ngram_index; ++tmp_index) {
              // Add a blob choice for the corresponding fragment of the
              // ambiguity. These fake blob choices are initialized with
              // negative ratings (which are not possible for real blob
              // choices), so that dawg_permute_and_select() considers any
              // word not consisting of only the original letters a better
              // choice and stops searching for alternatives once such a
              // choice is found.
              BLOB_CHOICE_IT bc_it(ambig_blob_choices[i + tmp_index]);
              bc_it.add_to_end(new BLOB_CHOICE(ambig_spec->correct_fragments[tmp_index], -1.0, 0.0,
                                               -1, 0, 1, 0, BCC_AMBIG));
            }
          }
          spec_it.forward();
        } else if (compare == -1) {
          if (wrong_ngram_index + 1 < ambig_spec->wrong_ngram_size &&
              ((next_index = wrong_ngram_index + 1 + i) < best_choice->length())) {
            // Add the next unichar id to wrong_ngram and keep looking for
            // more ambigs starting with curr_unichar_id in AMBIG_SPEC_LIST.
            wrong_ngram[++wrong_ngram_index] = best_choice->unichar_id(next_index);
            num_wrong_blobs += best_choice->state(next_index);
          } else {
            break; // no more matching ambigs in this AMBIG_SPEC_LIST
          }
        } else {
          spec_it.forward();
        }
      } // end searching AmbigSpec_LIST
    }   // end searching best_choice
  }     // end searching replace and dangerous ambigs

  // If any ambiguities were found permute the constructed ambig_blob_choices
  // to see if an alternative dictionary word can be found.
  if (ambigs_found) {
    if (stopper_debug_level > 2) {
      tprintf("\nResulting ambig_blob_choices:\n");
      for (i = 0; i < ambig_blob_choices.size(); ++i) {
        print_ratings_list("", ambig_blob_choices.at(i), getUnicharset());
        tprintf("\n");
      }
    }
    WERD_CHOICE *alt_word = dawg_permute_and_select(ambig_blob_choices, 0.0);
    ambigs_found = (alt_word->rating() < 0.0);
    if (ambigs_found) {
      if (stopper_debug_level >= 1) {
<<<<<<< HEAD
        tprintf("Stopper: Possible ambiguous word = %s\n",
                 alt_word->debug_string().c_str());
=======
        tprintf("Stopper: Possible ambiguous word = %s\n", alt_word->debug_string().c_str());
>>>>>>> 87b0a4de
      }
      if (fixpt != nullptr) {
        // Note: Currently character choices combined from fragments can only
        // be generated by NoDangrousAmbigs(). This code should be updated if
        // the capability to produce classifications combined from character
        // fragments is added to other functions.
        int orig_i = 0;
        for (i = 0; i < alt_word->length(); ++i) {
          const UNICHARSET &uchset = getUnicharset();
          bool replacement_is_ngram = uchset.get_isngram(alt_word->unichar_id(i));
          UNICHAR_ID leftmost_id = alt_word->unichar_id(i);
          if (replacement_is_ngram) {
            // we have to extract the leftmost unichar from the ngram.
            const char *str = uchset.id_to_unichar(leftmost_id);
            int step = uchset.step(str);
            if (step)
              leftmost_id = uchset.unichar_to_id(str, step);
          }
          int end_i = orig_i + alt_word->state(i);
          if (alt_word->state(i) > 1 || (orig_i + 1 == end_i && replacement_is_ngram)) {
            // Compute proper blob indices.
            int blob_start = 0;
            for (int j = 0; j < orig_i; ++j)
              blob_start += best_choice->state(j);
            int blob_end = blob_start;
            for (int j = orig_i; j < end_i; ++j)
              blob_end += best_choice->state(j);
            fixpt->push_back(
                DANGERR_INFO(blob_start, blob_end, true, replacement_is_ngram, leftmost_id));
            if (stopper_debug_level > 1) {
              tprintf("fixpt->dangerous+=(%d %d %d %d %s)\n", orig_i, end_i, true,
                      replacement_is_ngram, uchset.id_to_unichar(leftmost_id));
            }
          }
          orig_i += alt_word->state(i);
        }
      }
    }
    delete alt_word;
  }
  if (output_ambig_words_file_ != nullptr) {
    fprintf(output_ambig_words_file_, "\n");
  }

  for (auto data : ambig_blob_choices) {
    delete data;
  }
  return !ambigs_found;
}

void Dict::EndDangerousAmbigs() {}

#endif // !defined(DISABLED_LEGACY_ENGINE)

void Dict::SettupStopperPass1() {
  reject_offset_ = 0.0;
}

void Dict::SettupStopperPass2() {
  reject_offset_ = stopper_phase2_certainty_rejection_offset;
}

void Dict::ReplaceAmbig(int wrong_ngram_begin_index, int wrong_ngram_size,
                        UNICHAR_ID correct_ngram_id, WERD_CHOICE *werd_choice, MATRIX *ratings) {
  int num_blobs_to_replace = 0;
  int begin_blob_index = 0;
  int i;
  // Rating and certainty for the new BLOB_CHOICE are derived from the
  // replaced choices.
  float new_rating = 0.0f;
  float new_certainty = 0.0f;
  BLOB_CHOICE *old_choice = nullptr;
  for (i = 0; i < wrong_ngram_begin_index + wrong_ngram_size; ++i) {
    if (i >= wrong_ngram_begin_index) {
      int num_blobs = werd_choice->state(i);
      int col = begin_blob_index + num_blobs_to_replace;
      int row = col + num_blobs - 1;
      BLOB_CHOICE_LIST *choices = ratings->get(col, row);
      ASSERT_HOST(choices != nullptr);
      old_choice = FindMatchingChoice(werd_choice->unichar_id(i), choices);
      ASSERT_HOST(old_choice != nullptr);
      new_rating += old_choice->rating();
      new_certainty += old_choice->certainty();
      num_blobs_to_replace += num_blobs;
    } else {
      begin_blob_index += werd_choice->state(i);
    }
  }
  new_certainty /= wrong_ngram_size;
  // If there is no entry in the ratings matrix, add it.
  MATRIX_COORD coord(begin_blob_index, begin_blob_index + num_blobs_to_replace - 1);
  if (!coord.Valid(*ratings)) {
    ratings->IncreaseBandSize(coord.row - coord.col + 1);
  }
  if (ratings->get(coord.col, coord.row) == nullptr)
    ratings->put(coord.col, coord.row, new BLOB_CHOICE_LIST);
  BLOB_CHOICE_LIST *new_choices = ratings->get(coord.col, coord.row);
  BLOB_CHOICE *choice = FindMatchingChoice(correct_ngram_id, new_choices);
  if (choice != nullptr) {
    // Already there. Upgrade if new rating better.
    if (new_rating < choice->rating())
      choice->set_rating(new_rating);
    if (new_certainty < choice->certainty())
      choice->set_certainty(new_certainty);
    // DO NOT SORT!! It will mess up the iterator in LanguageModel::UpdateState.
  } else {
    // Need a new choice with the correct_ngram_id.
    choice = new BLOB_CHOICE(*old_choice);
    choice->set_unichar_id(correct_ngram_id);
    choice->set_rating(new_rating);
    choice->set_certainty(new_certainty);
    choice->set_classifier(BCC_AMBIG);
    choice->set_matrix_cell(coord.col, coord.row);
    BLOB_CHOICE_IT it(new_choices);
    it.add_to_end(choice);
  }
  // Remove current unichar from werd_choice. On the last iteration
  // set the correct replacement unichar instead of removing a unichar.
  for (int replaced_count = 0; replaced_count < wrong_ngram_size; ++replaced_count) {
    if (replaced_count + 1 == wrong_ngram_size) {
      werd_choice->set_blob_choice(wrong_ngram_begin_index, num_blobs_to_replace, choice);
    } else {
      werd_choice->remove_unichar_id(wrong_ngram_begin_index + 1);
    }
  }
  if (stopper_debug_level >= 1) {
    werd_choice->print("ReplaceAmbig() ");
    tprintf("Modified blob_choices: ");
    print_ratings_list("\n", new_choices, getUnicharset());
  }
}

int Dict::LengthOfShortestAlphaRun(const WERD_CHOICE &WordChoice) const {
  int shortest = INT32_MAX;
  int curr_len = 0;
  for (int w = 0; w < WordChoice.length(); ++w) {
    if (WordChoice.unicharset()->get_isalpha(WordChoice.unichar_id(w))) {
      curr_len++;
    } else if (curr_len > 0) {
      if (curr_len < shortest)
        shortest = curr_len;
      curr_len = 0;
    }
  }
  if (curr_len > 0 && curr_len < shortest) {
    shortest = curr_len;
  } else if (shortest == INT32_MAX) {
    shortest = 0;
  }
  return shortest;
}

int Dict::UniformCertainties(const WERD_CHOICE &word) {
  float Certainty;
  float WorstCertainty = FLT_MAX;
  float CertaintyThreshold;
  double TotalCertainty;
  double TotalCertaintySquared;
  double Variance;
  float Mean, StdDev;
  int word_length = word.length();

  if (word_length < 3)
    return true;

  TotalCertainty = TotalCertaintySquared = 0.0;
  for (int i = 0; i < word_length; ++i) {
    Certainty = word.certainty(i);
    TotalCertainty += Certainty;
    TotalCertaintySquared += static_cast<double>(Certainty) * Certainty;
    if (Certainty < WorstCertainty)
      WorstCertainty = Certainty;
  }

  // Subtract off worst certainty from statistics.
  word_length--;
  TotalCertainty -= WorstCertainty;
  TotalCertaintySquared -= static_cast<double>(WorstCertainty) * WorstCertainty;

  Mean = TotalCertainty / word_length;
  Variance = ((word_length * TotalCertaintySquared - TotalCertainty * TotalCertainty) /
              (word_length * (word_length - 1)));
  if (Variance < 0.0)
    Variance = 0.0;
  StdDev = sqrt(Variance);

  CertaintyThreshold = Mean - stopper_allowable_character_badness * StdDev;
  if (CertaintyThreshold > stopper_nondict_certainty_base)
    CertaintyThreshold = stopper_nondict_certainty_base;

  if (word.certainty() < CertaintyThreshold) {
    if (stopper_debug_level >= 1)
      tprintf(
          "Stopper: Non-uniform certainty = %4.1f"
          " (m=%4.1f, s=%4.1f, t=%4.1f)\n",
          word.certainty(), Mean, StdDev, CertaintyThreshold);
    return false;
  } else {
    return true;
  }
}

} // namespace tesseract<|MERGE_RESOLUTION|>--- conflicted
+++ resolved
@@ -291,12 +291,7 @@
     ambigs_found = (alt_word->rating() < 0.0);
     if (ambigs_found) {
       if (stopper_debug_level >= 1) {
-<<<<<<< HEAD
-        tprintf("Stopper: Possible ambiguous word = %s\n",
-                 alt_word->debug_string().c_str());
-=======
         tprintf("Stopper: Possible ambiguous word = %s\n", alt_word->debug_string().c_str());
->>>>>>> 87b0a4de
       }
       if (fixpt != nullptr) {
         // Note: Currently character choices combined from fragments can only
