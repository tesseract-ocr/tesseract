/******************************************************************************
 *
 * File:         trie.cpp  (Formerly trie.c)
 * Description:  Functions to build a trie data structure.
 * Author:       Mark Seaman, OCR Technology
 *
 * (c) Copyright 1987, Hewlett-Packard Company.
 ** Licensed under the Apache License, Version 2.0 (the "License");
 ** you may not use this file except in compliance with the License.
 ** You may obtain a copy of the License at
 ** http://www.apache.org/licenses/LICENSE-2.0
 ** Unless required by applicable law or agreed to in writing, software
 ** distributed under the License is distributed on an "AS IS" BASIS,
 ** WITHOUT WARRANTIES OR CONDITIONS OF ANY KIND, either express or implied.
 ** See the License for the specific language governing permissions and
 ** limitations under the License.
 *
 *****************************************************************************/
/*----------------------------------------------------------------------
              I n c l u d e s
----------------------------------------------------------------------*/

#include "trie.h"

#include "dawg.h"
#include "dict.h"
#include "helpers.h"
#include "kdpair.h"

namespace tesseract {

const char kDoNotReverse[] = "RRP_DO_NO_REVERSE";
const char kReverseIfHasRTL[] = "RRP_REVERSE_IF_HAS_RTL";
const char kForceReverse[] = "RRP_FORCE_REVERSE";

const char *const RTLReversePolicyNames[] = {kDoNotReverse, kReverseIfHasRTL, kForceReverse};

const char Trie::kAlphaPatternUnicode[] = u8"\u2000";
const char Trie::kDigitPatternUnicode[] = u8"\u2001";
const char Trie::kAlphanumPatternUnicode[] = u8"\u2002";
const char Trie::kPuncPatternUnicode[] = u8"\u2003";
const char Trie::kLowerPatternUnicode[] = u8"\u2004";
const char Trie::kUpperPatternUnicode[] = u8"\u2005";

const char *Trie::get_reverse_policy_name(RTLReversePolicy reverse_policy) {
  return RTLReversePolicyNames[reverse_policy];
}

// Reset the Trie to empty.
void Trie::clear() {
  for (auto node : nodes_) {
    delete node;
  }
  nodes_.clear();
  root_back_freelist_.clear();
  num_edges_ = 0;
  new_dawg_node(); // Need to allocate node 0.
}

bool Trie::edge_char_of(NODE_REF node_ref, NODE_REF next_node, int direction, bool word_end,
                        UNICHAR_ID unichar_id, EDGE_RECORD **edge_ptr,
                        EDGE_INDEX *edge_index) const {
  if (debug_level_ == 3) {
    tprintf("edge_char_of() given node_ref " REFFORMAT " next_node " REFFORMAT
            " direction %d word_end %d unichar_id %d, exploring node:\n",
            node_ref, next_node, direction, word_end, unichar_id);
    if (node_ref != NO_EDGE) {
      print_node(node_ref, nodes_[node_ref]->forward_edges.size());
    }
  }
  if (node_ref == NO_EDGE)
    return false;
  assert(node_ref < nodes_.size());
  EDGE_VECTOR &vec = (direction == FORWARD_EDGE) ? nodes_[node_ref]->forward_edges
                                                 : nodes_[node_ref]->backward_edges;
  int vec_size = vec.size();
  if (node_ref == 0 && direction == FORWARD_EDGE) { // binary search
    EDGE_INDEX start = 0;
    EDGE_INDEX end = vec_size - 1;
    EDGE_INDEX k;
    int compare;
    while (start <= end) {
      k = (start + end) >> 1; // (start + end) / 2
      compare = given_greater_than_edge_rec(next_node, word_end, unichar_id, vec[k]);
      if (compare == 0) { // given == vec[k]
        *edge_ptr = &(vec[k]);
        *edge_index = k;
        return true;
      } else if (compare == 1) { // given > vec[k]
        start = k + 1;
      } else { // given < vec[k]
        end = k - 1;
      }
    }
  } else { // linear search
    for (int i = 0; i < vec_size; ++i) {
      EDGE_RECORD &edge_rec = vec[i];
      if (edge_rec_match(next_node, word_end, unichar_id, next_node_from_edge_rec(edge_rec),
                         end_of_word_from_edge_rec(edge_rec), unichar_id_from_edge_rec(edge_rec))) {
        *edge_ptr = &(edge_rec);
        *edge_index = i;
        return true;
      }
    }
  }
  return false; // not found
}

bool Trie::add_edge_linkage(NODE_REF node1, NODE_REF node2, bool marker_flag, int direction,
                            bool word_end, UNICHAR_ID unichar_id) {
  EDGE_VECTOR *vec = (direction == FORWARD_EDGE) ? &(nodes_[node1]->forward_edges)
                                                 : &(nodes_[node1]->backward_edges);
  int search_index;
  if (node1 == 0 && direction == FORWARD_EDGE) {
    search_index = 0; // find the index to make the add sorted
    while (search_index < vec->size() &&
           given_greater_than_edge_rec(node2, word_end, unichar_id, (*vec)[search_index]) == 1) {
      search_index++;
    }
  } else {
    search_index = vec->size(); // add is unsorted, so index does not matter
  }
  EDGE_RECORD edge_rec;
  link_edge(&edge_rec, node2, marker_flag, direction, word_end, unichar_id);
  if (node1 == 0 && direction == BACKWARD_EDGE && !root_back_freelist_.empty()) {
    EDGE_INDEX edge_index = root_back_freelist_.back();
    root_back_freelist_.pop_back();
    (*vec)[edge_index] = edge_rec;
  } else if (search_index < vec->size()) {
    vec->insert(vec->begin() + search_index, edge_rec);
  } else {
    vec->push_back(edge_rec);
  }
  if (debug_level_ > 1) {
    tprintf("new edge in nodes_[" REFFORMAT "]: ", node1);
    print_edge_rec(edge_rec);
    tprintf("\n");
  }
  num_edges_++;
  return true;
}

void Trie::add_word_ending(EDGE_RECORD *edge_ptr, NODE_REF the_next_node, bool marker_flag,
                           UNICHAR_ID unichar_id) {
  EDGE_RECORD *back_edge_ptr;
  EDGE_INDEX back_edge_index;
  ASSERT_HOST(edge_char_of(the_next_node, NO_EDGE, BACKWARD_EDGE, false, unichar_id, &back_edge_ptr,
                           &back_edge_index));
  if (marker_flag) {
    *back_edge_ptr |= (MARKER_FLAG << flag_start_bit_);
    *edge_ptr |= (MARKER_FLAG << flag_start_bit_);
  }
  // Mark both directions as end of word.
  *back_edge_ptr |= (WERD_END_FLAG << flag_start_bit_);
  *edge_ptr |= (WERD_END_FLAG << flag_start_bit_);
}

bool Trie::add_word_to_dawg(const WERD_CHOICE &word, const std::vector<bool> *repetitions) {
  if (word.length() <= 0)
    return false; // can't add empty words
  if (repetitions != nullptr)
    ASSERT_HOST(repetitions->size() == word.length());
  // Make sure the word does not contain invalid unchar ids.
  for (int i = 0; i < word.length(); ++i) {
    if (word.unichar_id(i) < 0 || word.unichar_id(i) >= unicharset_size_)
      return false;
  }

  EDGE_RECORD *edge_ptr;
  NODE_REF last_node = 0;
  NODE_REF the_next_node;
  bool marker_flag = false;
  EDGE_INDEX edge_index;
  int i;
  int32_t still_finding_chars = true;
  int32_t word_end = false;
  bool add_failed = false;
  bool found;

  if (debug_level_ > 1)
    word.print("\nAdding word: ");

  UNICHAR_ID unichar_id;
  for (i = 0; i < word.length() - 1; ++i) {
    unichar_id = word.unichar_id(i);
    marker_flag = (repetitions != nullptr) ? (*repetitions)[i] : false;
    if (debug_level_ > 1)
      tprintf("Adding letter %d\n", unichar_id);
    if (still_finding_chars) {
      found = edge_char_of(last_node, NO_EDGE, FORWARD_EDGE, word_end, unichar_id, &edge_ptr,
                           &edge_index);
      if (found && debug_level_ > 1) {
        tprintf("exploring edge " REFFORMAT " in node " REFFORMAT "\n", edge_index, last_node);
      }
      if (!found) {
        still_finding_chars = false;
      } else if (next_node_from_edge_rec(*edge_ptr) == 0) {
        // We hit the end of an existing word, but the new word is longer.
        // In this case we have to disconnect the existing word from the
        // backwards root node, mark the current position as end-of-word
        // and add new nodes for the increased length. Disconnecting the
        // existing word from the backwards root node requires a linear
        // search, so it is much faster to add the longest words first,
        // to avoid having to come here.
        word_end = true;
        still_finding_chars = false;
        remove_edge(last_node, 0, word_end, unichar_id);
      } else {
        // We have to add a new branch here for the new word.
        if (marker_flag)
          set_marker_flag_in_edge_rec(edge_ptr);
        last_node = next_node_from_edge_rec(*edge_ptr);
      }
    }
    if (!still_finding_chars) {
      the_next_node = new_dawg_node();
      if (debug_level_ > 1)
        tprintf("adding node " REFFORMAT "\n", the_next_node);
      if (the_next_node == 0) {
        add_failed = true;
        break;
      }
      if (!add_new_edge(last_node, the_next_node, marker_flag, word_end, unichar_id)) {
        add_failed = true;
        break;
      }
      word_end = false;
      last_node = the_next_node;
    }
  }
  the_next_node = 0;
  unichar_id = word.unichar_id(i);
  marker_flag = (repetitions != nullptr) ? (*repetitions)[i] : false;
  if (debug_level_ > 1)
    tprintf("Adding letter %d\n", unichar_id);
  if (still_finding_chars &&
      edge_char_of(last_node, NO_EDGE, FORWARD_EDGE, false, unichar_id, &edge_ptr, &edge_index)) {
    // An extension of this word already exists in the trie, so we
    // only have to add the ending flags in both directions.
    add_word_ending(edge_ptr, next_node_from_edge_rec(*edge_ptr), marker_flag, unichar_id);
  } else {
    // Add a link to node 0. All leaves connect to node 0 so the back links can
    // be used in reduction to a dawg. This root backward node has one edge
    // entry for every word, (except prefixes of longer words) so it is huge.
    if (!add_failed && !add_new_edge(last_node, the_next_node, marker_flag, true, unichar_id))
      add_failed = true;
  }
  if (add_failed) {
    tprintf("Re-initializing document dictionary...\n");
    clear();
    return false;
  } else {
    return true;
  }
}

NODE_REF Trie::new_dawg_node() {
  auto *node = new TRIE_NODE_RECORD();
  nodes_.push_back(node);
  return nodes_.size() - 1;
}

bool Trie::read_and_add_word_list(const char *filename, const UNICHARSET &unicharset,
                                  Trie::RTLReversePolicy reverse_policy) {
  std::vector<std::string> word_list;
  if (!read_word_list(filename, &word_list))
    return false;
  std::sort(word_list.begin(), word_list.end(),
            [](auto &s1, auto &s2) { return s1.size() > s2.size(); });
  return add_word_list(word_list, unicharset, reverse_policy);
}

bool Trie::read_word_list(const char *filename, std::vector<std::string> *words) {
  FILE *word_file;
  char line_str[CHARS_PER_LINE];
  int word_count = 0;

  word_file = fopen(filename, "rb");
  if (word_file == nullptr)
    return false;

  while (fgets(line_str, sizeof(line_str), word_file) != nullptr) {
    chomp_string(line_str); // remove newline
    std::string word_str(line_str);
    ++word_count;
    if (debug_level_ && word_count % 10000 == 0)
      tprintf("Read %d words so far\n", word_count);
    words->push_back(word_str);
  }
  if (debug_level_)
    tprintf("Read %d words total.\n", word_count);
  fclose(word_file);
  return true;
}

bool Trie::add_word_list(const std::vector<std::string> &words, const UNICHARSET &unicharset,
                         Trie::RTLReversePolicy reverse_policy) {
  for (int i = 0; i < words.size(); ++i) {
    WERD_CHOICE word(words[i].c_str(), unicharset);
    if (word.length() == 0 || word.contains_unichar_id(INVALID_UNICHAR_ID))
      continue;
    if ((reverse_policy == RRP_REVERSE_IF_HAS_RTL && word.has_rtl_unichar_id()) ||
        reverse_policy == RRP_FORCE_REVERSE) {
      word.reverse_and_mirror_unichar_ids();
    }
    if (!word_in_dawg(word)) {
      add_word_to_dawg(word);
      if (!word_in_dawg(word)) {
<<<<<<< HEAD
        tprintf("ERROR: word '%s' not in DAWG after adding it\n",
                words[i].c_str());
=======
        tprintf("Error: word '%s' not in DAWG after adding it\n", words[i].c_str());
>>>>>>> 87b0a4de
        return false;
      }
    }
  }
  return true;
}

void Trie::initialize_patterns(UNICHARSET *unicharset) {
  unicharset->unichar_insert(kAlphaPatternUnicode);
  alpha_pattern_ = unicharset->unichar_to_id(kAlphaPatternUnicode);
  unicharset->unichar_insert(kDigitPatternUnicode);
  digit_pattern_ = unicharset->unichar_to_id(kDigitPatternUnicode);
  unicharset->unichar_insert(kAlphanumPatternUnicode);
  alphanum_pattern_ = unicharset->unichar_to_id(kAlphanumPatternUnicode);
  unicharset->unichar_insert(kPuncPatternUnicode);
  punc_pattern_ = unicharset->unichar_to_id(kPuncPatternUnicode);
  unicharset->unichar_insert(kLowerPatternUnicode);
  lower_pattern_ = unicharset->unichar_to_id(kLowerPatternUnicode);
  unicharset->unichar_insert(kUpperPatternUnicode);
  upper_pattern_ = unicharset->unichar_to_id(kUpperPatternUnicode);
  initialized_patterns_ = true;
  unicharset_size_ = unicharset->size();
}

void Trie::unichar_id_to_patterns(UNICHAR_ID unichar_id, const UNICHARSET &unicharset,
                                  std::vector<UNICHAR_ID> *vec) const {
  bool is_alpha = unicharset.get_isalpha(unichar_id);
  if (is_alpha) {
    vec->push_back(alpha_pattern_);
    vec->push_back(alphanum_pattern_);
    if (unicharset.get_islower(unichar_id)) {
      vec->push_back(lower_pattern_);
    } else if (unicharset.get_isupper(unichar_id)) {
      vec->push_back(upper_pattern_);
    }
  }
  if (unicharset.get_isdigit(unichar_id)) {
    vec->push_back(digit_pattern_);
    if (!is_alpha)
      vec->push_back(alphanum_pattern_);
  }
  if (unicharset.get_ispunctuation(unichar_id)) {
    vec->push_back(punc_pattern_);
  }
}

UNICHAR_ID Trie::character_class_to_pattern(char ch) {
  if (ch == 'c') {
    return alpha_pattern_;
  } else if (ch == 'd') {
    return digit_pattern_;
  } else if (ch == 'n') {
    return alphanum_pattern_;
  } else if (ch == 'p') {
    return punc_pattern_;
  } else if (ch == 'a') {
    return lower_pattern_;
  } else if (ch == 'A') {
    return upper_pattern_;
  } else {
    return INVALID_UNICHAR_ID;
  }
}

bool Trie::read_pattern_list(const char *filename, const UNICHARSET &unicharset) {
  if (!initialized_patterns_) {
    tprintf("WARNING: please call initialize_patterns() before read_pattern_list()\n");
    return false;
  }

  FILE *pattern_file = fopen(filename, "rb");
  if (pattern_file == nullptr) {
    tprintf("ERROR: Error opening pattern file %s\n", filename);
    return false;
  }

  int pattern_count = 0;
  char string[CHARS_PER_LINE];
  while (fgets(string, CHARS_PER_LINE, pattern_file) != nullptr) {
    chomp_string(string); // remove newline
    // Parse the pattern and construct a unichar id vector.
    // Record the number of repetitions of each unichar in the parallel vector.
    WERD_CHOICE word(&unicharset);
    std::vector<bool> repetitions_vec;
    const char *str_ptr = string;
    int step = unicharset.step(str_ptr);
    bool failed = false;
    while (step > 0) {
      UNICHAR_ID curr_unichar_id = INVALID_UNICHAR_ID;
      if (step == 1 && *str_ptr == '\\') {
        ++str_ptr;
        if (*str_ptr == '\\') { // regular '\' unichar that was escaped
          curr_unichar_id = unicharset.unichar_to_id(str_ptr, step);
        } else {
          if (word.length() < kSaneNumConcreteChars) {
            tprintf(
                "Please provide at least %d concrete characters at the"
                " beginning of the pattern\n",
                kSaneNumConcreteChars);
            failed = true;
            break;
          }
          // Parse character class from expression.
          curr_unichar_id = character_class_to_pattern(*str_ptr);
        }
      } else {
        curr_unichar_id = unicharset.unichar_to_id(str_ptr, step);
      }
      if (curr_unichar_id == INVALID_UNICHAR_ID) {
        failed = true;
        break; // failed to parse this pattern
      }
      word.append_unichar_id(curr_unichar_id, 1, 0.0, 0.0);
      repetitions_vec.push_back(false);
      str_ptr += step;
      step = unicharset.step(str_ptr);
      // Check if there is a repetition pattern specified after this unichar.
      if (step == 1 && *str_ptr == '\\' && *(str_ptr + 1) == '*') {
        repetitions_vec[repetitions_vec.size() - 1] = true;
        str_ptr += 2;
        step = unicharset.step(str_ptr);
      }
    }
    if (failed) {
      tprintf("Invalid user pattern %s\n", string);
      continue;
    }
    // Insert the pattern into the trie.
    if (debug_level_ > 2) {
      tprintf("Inserting expanded user pattern %s\n", word.debug_string().c_str());
    }
    if (!this->word_in_dawg(word)) {
      this->add_word_to_dawg(word, &repetitions_vec);
      if (!this->word_in_dawg(word)) {
        tprintf("ERROR: failed to insert pattern '%s'\n", string);
      }
    }
    ++pattern_count;
  }
  if (debug_level_) {
    tprintf("Read %d valid patterns from %s\n", pattern_count, filename);
  }
  fclose(pattern_file);
  return true;
}

void Trie::remove_edge_linkage(NODE_REF node1, NODE_REF node2, int direction, bool word_end,
                               UNICHAR_ID unichar_id) {
  EDGE_RECORD *edge_ptr = nullptr;
  EDGE_INDEX edge_index = 0;
  ASSERT_HOST(edge_char_of(node1, node2, direction, word_end, unichar_id, &edge_ptr, &edge_index));
  if (debug_level_ > 1) {
    tprintf("removed edge in nodes_[" REFFORMAT "]: ", node1);
    print_edge_rec(*edge_ptr);
    tprintf("\n");
  }
  if (direction == FORWARD_EDGE) {
    nodes_[node1]->forward_edges.erase(nodes_[node1]->forward_edges.begin() + edge_index);
  } else if (node1 == 0) {
    KillEdge(&nodes_[node1]->backward_edges[edge_index]);
    root_back_freelist_.push_back(edge_index);
  } else {
    nodes_[node1]->backward_edges.erase(nodes_[node1]->backward_edges.begin() + edge_index);
  }
  --num_edges_;
}

// Some optimizations employed in add_word_to_dawg and trie_to_dawg:
// 1 Avoid insertion sorting or bubble sorting the tail root node
//   (back links on node 0, a list of all the leaves.). The node is
//   huge, and sorting it with n^2 time is terrible.
// 2 Avoid using vector::erase on the tail root node.
//   (a) During add of words to the trie, zero-out the unichars and
//       keep a freelist of spaces to re-use.
//   (b) During reduction, just zero-out the unichars of deleted back
//       links, skipping zero entries while searching.
// 3 Avoid linear search of the tail root node. This has to be done when
//   a suffix is added to an existing word. Adding words by decreasing
//   length avoids this problem entirely. Words can still be added in
//   any order, but it is faster to add the longest first.
SquishedDawg *Trie::trie_to_dawg() {
  root_back_freelist_.clear(); // Will be invalided by trie_to_dawg.
  if (debug_level_ > 2) {
    print_all("Before reduction:", MAX_NODE_EDGES_DISPLAY);
  }
  auto reduced_nodes = new bool[nodes_.size()];
  for (int i = 0; i < nodes_.size(); i++)
    reduced_nodes[i] = false;
  this->reduce_node_input(0, reduced_nodes);
  delete[] reduced_nodes;

  if (debug_level_ > 2) {
    print_all("After reduction:", MAX_NODE_EDGES_DISPLAY);
  }
  // Build a translation map from node indices in nodes_ vector to
  // their target indices in EDGE_ARRAY.
  auto *node_ref_map = new NODE_REF[nodes_.size() + 1];
  int i, j;
  node_ref_map[0] = 0;
  for (i = 0; i < nodes_.size(); ++i) {
    node_ref_map[i + 1] = node_ref_map[i] + nodes_[i]->forward_edges.size();
  }
  int num_forward_edges = node_ref_map[i];

  // Convert nodes_ vector into EDGE_ARRAY translating the next node references
  // in edges using node_ref_map. Empty nodes and backward edges are dropped.
  auto edge_array = new EDGE_RECORD[num_forward_edges];
  EDGE_ARRAY edge_array_ptr = edge_array;
  for (i = 0; i < nodes_.size(); ++i) {
    TRIE_NODE_RECORD *node_ptr = nodes_[i];
    int end = node_ptr->forward_edges.size();
    for (j = 0; j < end; ++j) {
      EDGE_RECORD &edge_rec = node_ptr->forward_edges[j];
      NODE_REF node_ref = next_node_from_edge_rec(edge_rec);
      ASSERT_HOST(node_ref < nodes_.size());
      UNICHAR_ID unichar_id = unichar_id_from_edge_rec(edge_rec);
      link_edge(edge_array_ptr, node_ref_map[node_ref], false, FORWARD_EDGE,
                end_of_word_from_edge_rec(edge_rec), unichar_id);
      if (j == end - 1)
        set_marker_flag_in_edge_rec(edge_array_ptr);
      ++edge_array_ptr;
    }
  }
  delete[] node_ref_map;

  return new SquishedDawg(edge_array, num_forward_edges, type_, lang_, perm_, unicharset_size_,
                          debug_level_);
}

bool Trie::eliminate_redundant_edges(NODE_REF node, const EDGE_RECORD &edge1,
                                     const EDGE_RECORD &edge2) {
  if (debug_level_ > 1) {
    tprintf("\nCollapsing node %" PRIi64 ":\n", node);
    print_node(node, MAX_NODE_EDGES_DISPLAY);
    tprintf("Candidate edges: ");
    print_edge_rec(edge1);
    tprintf(", ");
    print_edge_rec(edge2);
    tprintf("\n\n");
  }
  NODE_REF next_node1 = next_node_from_edge_rec(edge1);
  NODE_REF next_node2 = next_node_from_edge_rec(edge2);
  TRIE_NODE_RECORD *next_node2_ptr = nodes_[next_node2];
  // Translate all edges going to/from next_node2 to go to/from next_node1.
  EDGE_RECORD *edge_ptr = nullptr;
  EDGE_INDEX edge_index;
  int i;
  // The backward link in node to next_node2 will be zeroed out by the caller.
  // Copy all the backward links in next_node2 to node next_node1
  for (i = 0; i < next_node2_ptr->backward_edges.size(); ++i) {
    const EDGE_RECORD &bkw_edge = next_node2_ptr->backward_edges[i];
    NODE_REF curr_next_node = next_node_from_edge_rec(bkw_edge);
    UNICHAR_ID curr_unichar_id = unichar_id_from_edge_rec(bkw_edge);
    int curr_word_end = end_of_word_from_edge_rec(bkw_edge);
    bool marker_flag = marker_flag_from_edge_rec(bkw_edge);
    add_edge_linkage(next_node1, curr_next_node, marker_flag, BACKWARD_EDGE, curr_word_end,
                     curr_unichar_id);
    // Relocate the corresponding forward edge in curr_next_node
    ASSERT_HOST(edge_char_of(curr_next_node, next_node2, FORWARD_EDGE, curr_word_end,
                             curr_unichar_id, &edge_ptr, &edge_index));
    set_next_node_in_edge_rec(edge_ptr, next_node1);
  }
  int next_node2_num_edges =
      (next_node2_ptr->forward_edges.size() + next_node2_ptr->backward_edges.size());
  if (debug_level_ > 1) {
    tprintf("removed %d edges from node " REFFORMAT "\n", next_node2_num_edges, next_node2);
  }
  next_node2_ptr->forward_edges.clear();
  next_node2_ptr->backward_edges.clear();
  num_edges_ -= next_node2_num_edges;
  return true;
}

bool Trie::reduce_lettered_edges(EDGE_INDEX edge_index, UNICHAR_ID unichar_id, NODE_REF node,
                                 EDGE_VECTOR *backward_edges, NODE_MARKER reduced_nodes) {
  if (debug_level_ > 1)
    tprintf("reduce_lettered_edges(edge=" REFFORMAT ")\n", edge_index);
  // Compare each of the edge pairs with the given unichar_id.
  bool did_something = false;
  for (int i = edge_index; i < backward_edges->size() - 1; ++i) {
    // Find the first edge that can be eliminated.
    UNICHAR_ID curr_unichar_id = INVALID_UNICHAR_ID;
    while (i < backward_edges->size()) {
      if (!DeadEdge((*backward_edges)[i])) {
        curr_unichar_id = unichar_id_from_edge_rec((*backward_edges)[i]);
        if (curr_unichar_id != unichar_id)
          return did_something;
        if (can_be_eliminated((*backward_edges)[i]))
          break;
      }
      ++i;
    }
    if (i == backward_edges->size())
      break;
    const EDGE_RECORD &edge_rec = (*backward_edges)[i];
    // Compare it to the rest of the edges with the given unichar_id.
    for (int j = i + 1; j < backward_edges->size(); ++j) {
      const EDGE_RECORD &next_edge_rec = (*backward_edges)[j];
      if (DeadEdge(next_edge_rec))
        continue;
      UNICHAR_ID next_id = unichar_id_from_edge_rec(next_edge_rec);
      if (next_id != unichar_id)
        break;
      if (end_of_word_from_edge_rec(next_edge_rec) == end_of_word_from_edge_rec(edge_rec) &&
          can_be_eliminated(next_edge_rec) &&
          eliminate_redundant_edges(node, edge_rec, next_edge_rec)) {
        reduced_nodes[next_node_from_edge_rec(edge_rec)] = false;
        did_something = true;
        KillEdge(&(*backward_edges)[j]);
      }
    }
  }
  return did_something;
}

void Trie::sort_edges(EDGE_VECTOR *edges) {
  int num_edges = edges->size();
  if (num_edges <= 1)
    return;
  std::vector<KDPairInc<UNICHAR_ID, EDGE_RECORD>> sort_vec;
  sort_vec.reserve(num_edges);
  for (int i = 0; i < num_edges; ++i) {
    sort_vec.push_back(
        KDPairInc<UNICHAR_ID, EDGE_RECORD>(unichar_id_from_edge_rec((*edges)[i]), (*edges)[i]));
  }
  std::sort(sort_vec.begin(), sort_vec.end());
  for (int i = 0; i < num_edges; ++i)
    (*edges)[i] = sort_vec[i].data();
}

void Trie::reduce_node_input(NODE_REF node, NODE_MARKER reduced_nodes) {
  EDGE_VECTOR &backward_edges = nodes_[node]->backward_edges;
  sort_edges(&backward_edges);
  if (debug_level_ > 1) {
    tprintf("reduce_node_input(node=" REFFORMAT ")\n", node);
    print_node(node, MAX_NODE_EDGES_DISPLAY);
  }

  EDGE_INDEX edge_index = 0;
  while (edge_index < backward_edges.size()) {
    if (DeadEdge(backward_edges[edge_index]))
      continue;
    UNICHAR_ID unichar_id = unichar_id_from_edge_rec(backward_edges[edge_index]);
    while (reduce_lettered_edges(edge_index, unichar_id, node, &backward_edges, reduced_nodes))
      ;
    while (++edge_index < backward_edges.size()) {
      UNICHAR_ID id = unichar_id_from_edge_rec(backward_edges[edge_index]);
      if (!DeadEdge(backward_edges[edge_index]) && id != unichar_id)
        break;
    }
  }
  reduced_nodes[node] = true; // mark as reduced

  if (debug_level_ > 1) {
    tprintf("Node " REFFORMAT " after reduction:\n", node);
    print_node(node, MAX_NODE_EDGES_DISPLAY);
  }

  for (int i = 0; i < backward_edges.size(); ++i) {
    if (DeadEdge(backward_edges[i]))
      continue;
    NODE_REF next_node = next_node_from_edge_rec(backward_edges[i]);
    if (next_node != 0 && !reduced_nodes[next_node]) {
      reduce_node_input(next_node, reduced_nodes);
    }
  }
}

void Trie::print_node(NODE_REF node, int max_num_edges) const {
  if (node == NO_EDGE)
    return; // nothing to print
  TRIE_NODE_RECORD *node_ptr = nodes_[node];
  int num_fwd = node_ptr->forward_edges.size();
  int num_bkw = node_ptr->backward_edges.size();
  EDGE_VECTOR *vec;
  for (int dir = 0; dir < 2; ++dir) {
    if (dir == 0) {
      vec = &(node_ptr->forward_edges);
      tprintf(REFFORMAT " (%d %d): ", node, num_fwd, num_bkw);
    } else {
      vec = &(node_ptr->backward_edges);
      tprintf("\t");
    }
    int i;
    for (i = 0; (dir == 0 ? i < num_fwd : i < num_bkw) && i < max_num_edges; ++i) {
      if (DeadEdge((*vec)[i]))
        continue;
      print_edge_rec((*vec)[i]);
      tprintf(" ");
    }
    if (dir == 0 ? i < num_fwd : i < num_bkw)
      tprintf("...");
    tprintf("\n");
  }
}

} // namespace tesseract<|MERGE_RESOLUTION|>--- conflicted
+++ resolved
@@ -306,12 +306,7 @@
     if (!word_in_dawg(word)) {
       add_word_to_dawg(word);
       if (!word_in_dawg(word)) {
-<<<<<<< HEAD
-        tprintf("ERROR: word '%s' not in DAWG after adding it\n",
-                words[i].c_str());
-=======
-        tprintf("Error: word '%s' not in DAWG after adding it\n", words[i].c_str());
->>>>>>> 87b0a4de
+        tprintf("ERROR: word '%s' not in DAWG after adding it\n", words[i].c_str());
         return false;
       }
     }
