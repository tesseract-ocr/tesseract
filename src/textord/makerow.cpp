--- conflicted
+++ resolved
@@ -1706,14 +1706,9 @@
   } else if (row_category == ROW_INVALID ||
              (row_category == ROW_DESCENDERS_FOUND && (normal_xheight || cap_xheight)) ||
              (row_category == ROW_UNKNOWN && normal_xheight)) {
-<<<<<<< HEAD
-    if (textord_debug_xheights)
+    if (textord_debug_xheights) {
       tprintf("Using average xheight\n");
-=======
-    if (textord_debug_xheights) {
-      tprintf("using average xheight\n");
-    }
->>>>>>> 7677b804
+    }
     row->xheight = xheight;
     row->ascrise = ascrise;
     row->descdrop = descdrop;
