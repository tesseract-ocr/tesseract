--- conflicted
+++ resolved
@@ -91,13 +91,8 @@
     tprintf("%d %d %d\n", desc_occ, x_occ, asc_occ);
   }
   if (desc_occ == 0 && x_occ == 0 && asc_occ == 0) {
-<<<<<<< HEAD
-    tprintf("Bottom=%d, top=%d, base=%d, x=%d\n",
-      blob_box.bottom (), blob_box.top (), baseline, xheight);
-=======
     tprintf("Bottom=%d, top=%d, base=%d, x=%d\n", blob_box.bottom(), blob_box.top(), baseline,
             xheight);
->>>>>>> 87b0a4de
     projection.print();
   }
   if (desc_occ > x_occ + x_occ && desc_occ > blob_width * textord_underline_threshold)
