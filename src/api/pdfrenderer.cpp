--- conflicted
+++ resolved
@@ -625,24 +625,6 @@
 
   stream.str("");
   stream << datadir_.c_str() << "/pdf.ttf";
-<<<<<<< HEAD
-  FILE *fp = fopen(stream.str().c_str(), "rb");
-  if (!fp) {
-    tprintf("ERROR: Cannot open file \"%s\"!\n", stream.str().c_str());
-    return false;
-  }
-  fseek(fp, 0, SEEK_END);
-  auto size = std::ftell(fp);
-  if (size < 0) {
-    fclose(fp);
-    return false;
-  }
-  fseek(fp, 0, SEEK_SET);
-  const std::unique_ptr<char[]> buffer(new char[size]);
-  if (!tesseract::DeSerialize(fp, buffer.get(), size)) {
-    fclose(fp);
-    return false;
-=======
   const char* font;
   std::ifstream input(stream.str().c_str(), std::ios::in | std::ios::binary);
   std::vector<unsigned char> buffer(std::istreambuf_iterator<char>(input), {});
@@ -651,12 +633,11 @@
     font = reinterpret_cast<char*>(buffer.data());
   } else {
 #if defined(DEBUG)
-    tprintf("Cannot open file \"%s\"!\nUsing internal glyphless font.\n",
+    tprintf("ERROR: Cannot open file \"%s\"!\nUsing internal glyphless font.\n",
             stream.str().c_str());
 #endif
     font = reinterpret_cast<char*>(pdf_ttf);
     size = pdf_ttf_length;
->>>>>>> 7dca63ca
   }
 
   // FONTFILE2
