--- conflicted
+++ resolved
@@ -18,41 +18,6 @@
 
 #include "paragraphs.h"
 
-<<<<<<< HEAD
-#include "genericvector.h"        // for GenericVector, GenericVectorEqEq
-#include "helpers.h"              // for UpdateRange, ClipToRange
-#include "host.h"                 // for NearlyEqual
-#include "mutableiterator.h"      // for MutableIterator
-#include "ocrblock.h"             // for BLOCK
-#include "ocrpara.h"              // for ParagraphModel, PARA, PARA_IT, PARA...
-#include "ocrrow.h"               // for ROW
-#include "pageres.h"              // for PAGE_RES_IT, WERD_RES, ROW_RES, BLO...
-#include "paragraphs_internal.h"  // for RowScratchRegisters, SetOfModels
-#include "pdblock.h"              // for PDBLK
-#include "polyblk.h"              // for POLY_BLOCK
-#include "ratngs.h"               // for WERD_CHOICE
-#include "rect.h"                 // for TBOX
-#include "statistc.h"             // for STATS
-#include "strngs.h"               // for STRING
-#include "tprintf.h"              // for tprintf
-#include "unicharset.h"           // for UNICHARSET
-#include "werd.h"                 // for WERD, W_REP_CHAR
-
-#include <tesseract/pageiterator.h>         // for PageIterator
-#include <tesseract/publictypes.h>          // for JUSTIFICATION_LEFT, JUSTIFICATION_R...
-#include <tesseract/unichar.h>              // for UNICHAR, UNICHAR_ID
-
-#include <cctype>                 // for isspace
-#include <cmath>                  // for abs
-#include <cstdio>                 // for snprintf
-#include <cstdlib>                // for abs
-#include <cstring>                // for strchr, strlen
-#include <algorithm>              // for max
-#include <memory>                 // for unique_ptr
-
-static const char * const kRLE = u8"\u202A";  // Right-to-Left Embedding
-static const char * const kPDF = u8"\u202C";  // Pop Directional Formatting
-=======
 #include "helpers.h"             // for UpdateRange, ClipToRange
 #include "host.h"                // for NearlyEqual
 #include "mutableiterator.h"     // for MutableIterator
@@ -82,9 +47,8 @@
 #include <cstring>   // for strchr, strlen
 #include <memory>    // for unique_ptr
 
-static const char *const kRLE = "\u202A"; // Right-to-Left Embedding
-static const char *const kPDF = "\u202C"; // Pop Directional Formatting
->>>>>>> 87b0a4de
+static const char * const kRLE = u8"\u202A";  // Right-to-Left Embedding
+static const char * const kPDF = u8"\u202C";  // Pop Directional Formatting
 
 namespace tesseract {
 
@@ -110,13 +74,8 @@
                               const std::vector<RowScratchRegisters> *rows, int row_start,
                               int row_end) {
   if (row_start < 0 || row_end > rows->size() || row_start > row_end) {
-<<<<<<< HEAD
-    tprintf("ERROR: Invalid arguments rows[%d, %d) while rows is of size %d.\n",
-            row_start, row_end, rows->size());
-=======
-    tprintf("Invalid arguments rows[%d, %d) while rows is of size %zu.\n", row_start, row_end,
+    tprintf("ERROR: Invalid arguments rows[%d, %d) while rows is of size %zu.\n", row_start, row_end,
             rows->size());
->>>>>>> 87b0a4de
     return false;
   }
   if (row_end - row_start < min_num_rows) {
@@ -588,12 +547,7 @@
         has_body = true;
         break;
       default:
-<<<<<<< HEAD
-        tprintf("ERROR: Encountered bad value in hypothesis list: %c\n",
-                hypotheses_[i].ty);
-=======
-        tprintf("Encountered bad value in hypothesis list: %c\n", hypotheses_[i].ty);
->>>>>>> 87b0a4de
+        tprintf("ERROR: Encountered bad value in hypothesis list: %c\n", hypotheses_[i].ty);
         break;
     }
   }
@@ -618,12 +572,7 @@
         has_body = true;
         break;
       default:
-<<<<<<< HEAD
-        tprintf("ERROR: Encountered bad value in hypothesis list: %c\n",
-                hypotheses_[i].ty);
-=======
-        tprintf("Encountered bad value in hypothesis list: %c\n", hypotheses_[i].ty);
->>>>>>> 87b0a4de
+        tprintf("ERROR: Encountered bad value in hypothesis list: %c\n", hypotheses_[i].ty);
         break;
     }
   }
@@ -2122,14 +2071,9 @@
                           : rows[start].ri_->lword_indicates_list_item;
     for (int row = start; row < end; row++) {
       if ((*row_owners)[row] != nullptr) {
-<<<<<<< HEAD
-        tprintf("ERROR: Memory leak! ConvertHypothesizeModelRunsToParagraphs() called "
-                "more than once!\n");
-=======
         tprintf(
-            "Memory leak! ConvertHypothesizeModelRunsToParagraphs() called "
+            "ERROR: Memory leak! ConvertHypothesizeModelRunsToParagraphs() called "
             "more than once!\n");
->>>>>>> 87b0a4de
         delete (*row_owners)[row];
       }
       (*row_owners)[row] = p;
