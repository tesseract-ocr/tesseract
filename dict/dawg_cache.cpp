--- conflicted
+++ resolved
@@ -112,7 +112,6 @@
     default:
       return nullptr;
   }
-<<<<<<< HEAD
 
 #ifdef WITH_HFST
   if (dawg_type == DAWG_TYPE_HFST) {
@@ -122,20 +121,14 @@
     return retval;
   } else {
 #endif
-    SquishedDawg *retval =
-        new SquishedDawg(fp, dawg_type, lang_, perm_type, dawg_debug_level_);
-    data_loader.End();
-    return retval;
-#ifdef WITH_HFST 
-  }
-#endif
-=======
   SquishedDawg *retval =
       new SquishedDawg(dawg_type, lang_, perm_type, dawg_debug_level_);
   if (retval->Load(&fp)) return retval;
   delete retval;
   return nullptr;
->>>>>>> 7a116ce8
+#ifdef WITH_HFST 
+  }
+#endif
 }
 
 }  // namespace tesseract