/******************************************************************************
 **	Filename:	blobclass.h
 **	Purpose:	Interface to high level classification and training.
 **	Author:		Dan Johnson
 **	History:	5/29/89, DSJ, Created.
 **
 **	(c) Copyright Hewlett-Packard Company, 1988.
 ** Licensed under the Apache License, Version 2.0 (the "License");
 ** you may not use this file except in compliance with the License.
 ** You may obtain a copy of the License at
 ** http://www.apache.org/licenses/LICENSE-2.0
 ** Unless required by applicable law or agreed to in writing, software
 ** distributed under the License is distributed on an "AS IS" BASIS,
 ** WITHOUT WARRANTIES OR CONDITIONS OF ANY KIND, either express or implied.
 ** See the License for the specific language governing permissions and
 ** limitations under the License.
 ******************************************************************************/
#ifndef   BLOBCLASS_H
#define   BLOBCLASS_H

/**----------------------------------------------------------------------------
          Include Files and Type Defines
----------------------------------------------------------------------------**/
#include "strngs.h"

/*---------------------------------------------------------------------------
          Macros
----------------------------------------------------------------------------*/
/* macros for controlling the display of recognized characters */
#define EnableCharDisplay()   (DisplayCharacters = TRUE)
#define DisableCharDisplay()    (DisplayCharacters = FALSE)

/* macros for controlling the display of the entire match list */
#define EnableMatchDisplay()    (DisplayMatchList = TRUE)
#define DisableMatchDisplay()   (DisplayMatchList = FALSE)

/**----------------------------------------------------------------------------
          Public Function Prototypes
----------------------------------------------------------------------------**/
<<<<<<< HEAD
void LearnBlob(const FEATURE_DEFS_STRUCT &FeatureDefs, const STRING& filename,
               TBLOB * Blob, const DENORM& bl_denorm, const DENORM& cn_denorm,
               const INT_FX_RESULT_STRUCT& fx_info,
               const char* BlobText);

void LearnBlob(const FEATURE_DEFS_STRUCT &FeatureDefs, FILE* File, TBLOB* Blob,
               const DENORM& bl_denorm, const DENORM& cn_denorm,
               const INT_FX_RESULT_STRUCT& fx_info,
               const char* BlobText, const char* FontName);
=======
namespace tesseract {
// Finds the name of the training font and returns it in fontname, by cutting
// it out based on the expectation that the filename is of the form:
// /path/to/dir/[lang].[fontname].exp[num]
// The [lang], [fontname] and [num] fields should not have '.' characters.
// If the global parameter classify_font_name is set, its value is used instead.
void ExtractFontName(const STRING& filename, STRING* fontname);

}  // namespace tesseract.
>>>>>>> 1af9e327

#endif<|MERGE_RESOLUTION|>--- conflicted
+++ resolved
@@ -37,17 +37,6 @@
 /**----------------------------------------------------------------------------
           Public Function Prototypes
 ----------------------------------------------------------------------------**/
-<<<<<<< HEAD
-void LearnBlob(const FEATURE_DEFS_STRUCT &FeatureDefs, const STRING& filename,
-               TBLOB * Blob, const DENORM& bl_denorm, const DENORM& cn_denorm,
-               const INT_FX_RESULT_STRUCT& fx_info,
-               const char* BlobText);
-
-void LearnBlob(const FEATURE_DEFS_STRUCT &FeatureDefs, FILE* File, TBLOB* Blob,
-               const DENORM& bl_denorm, const DENORM& cn_denorm,
-               const INT_FX_RESULT_STRUCT& fx_info,
-               const char* BlobText, const char* FontName);
-=======
 namespace tesseract {
 // Finds the name of the training font and returns it in fontname, by cutting
 // it out based on the expectation that the filename is of the form:
@@ -57,6 +46,5 @@
 void ExtractFontName(const STRING& filename, STRING* fontname);
 
 }  // namespace tesseract.
->>>>>>> 1af9e327
 
 #endif