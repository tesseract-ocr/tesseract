AM_CPPFLAGS += \
    -I$(top_srcdir)/cutil -I$(top_srcdir)/ccutil \
    -I$(top_srcdir)/ccstruct -I$(top_srcdir)/dict \
    -I$(top_srcdir)/viewer
    
if VISIBILITY
AM_CPPFLAGS += -DTESS_EXPORTS \
    -fvisibility=hidden -fvisibility-inlines-hidden
endif

noinst_HEADERS = \
    adaptive.h blobclass.h \
    classify.h cluster.h clusttool.h cutoffs.h \
    errorcounter.h \
    featdefs.h float2int.h fpoint.h \
    intfeaturedist.h intfeaturemap.h intfeaturespace.h \
    intfx.h intmatcher.h intproto.h kdtree.h \
    mastertrainer.h mf.h mfdefs.h mfoutline.h mfx.h \
    normfeat.h normmatch.h \
    ocrfeatures.h outfeat.h picofeat.h protos.h \
    sampleiterator.h shapeclassifier.h shapetable.h \
<<<<<<< HEAD
    tessclassifier.h trainingsample.h trainingsampleset.h xform2d.h
=======
    tessclassifier.h trainingsample.h trainingsampleset.h
>>>>>>> 1af9e327

if !USING_MULTIPLELIBS
noinst_LTLIBRARIES = libtesseract_classify.la
else
lib_LTLIBRARIES = libtesseract_classify.la
libtesseract_classify_la_LDFLAGS = -version-info $(GENERIC_LIBRARY_VERSION)
libtesseract_classify_la_LIBADD = \
    ../ccutil/libtesseract_ccutil.la \
    ../cutil/libtesseract_cutil.la \
    ../ccstruct/libtesseract_ccstruct.la \
    ../dict/libtesseract_dict.la \
    ../viewer/libtesseract_viewer.la
endif

libtesseract_classify_la_SOURCES = \
    adaptive.cpp adaptmatch.cpp blobclass.cpp \
    classify.cpp cluster.cpp clusttool.cpp cutoffs.cpp \
<<<<<<< HEAD
    errorcounter.cpp extract.cpp \
    featdefs.cpp flexfx.cpp float2int.cpp fpoint.cpp fxdefs.cpp \
=======
    errorcounter.cpp \
    featdefs.cpp float2int.cpp fpoint.cpp \
>>>>>>> 1af9e327
    intfeaturedist.cpp intfeaturemap.cpp intfeaturespace.cpp \
    intfx.cpp intmatcher.cpp intproto.cpp kdtree.cpp \
    mastertrainer.cpp mf.cpp mfdefs.cpp mfoutline.cpp mfx.cpp \
    normfeat.cpp normmatch.cpp \
    ocrfeatures.cpp outfeat.cpp picofeat.cpp protos.cpp \
    sampleiterator.cpp shapeclassifier.cpp shapetable.cpp \
<<<<<<< HEAD
    tessclassifier.cpp trainingsample.cpp trainingsampleset.cpp xform2d.cpp
=======
    tessclassifier.cpp trainingsample.cpp trainingsampleset.cpp 
>>>>>>> 1af9e327

<|MERGE_RESOLUTION|>--- conflicted
+++ resolved
@@ -19,11 +19,7 @@
     normfeat.h normmatch.h \
     ocrfeatures.h outfeat.h picofeat.h protos.h \
     sampleiterator.h shapeclassifier.h shapetable.h \
-<<<<<<< HEAD
-    tessclassifier.h trainingsample.h trainingsampleset.h xform2d.h
-=======
     tessclassifier.h trainingsample.h trainingsampleset.h
->>>>>>> 1af9e327
 
 if !USING_MULTIPLELIBS
 noinst_LTLIBRARIES = libtesseract_classify.la
@@ -41,22 +37,13 @@
 libtesseract_classify_la_SOURCES = \
     adaptive.cpp adaptmatch.cpp blobclass.cpp \
     classify.cpp cluster.cpp clusttool.cpp cutoffs.cpp \
-<<<<<<< HEAD
-    errorcounter.cpp extract.cpp \
-    featdefs.cpp flexfx.cpp float2int.cpp fpoint.cpp fxdefs.cpp \
-=======
     errorcounter.cpp \
     featdefs.cpp float2int.cpp fpoint.cpp \
->>>>>>> 1af9e327
     intfeaturedist.cpp intfeaturemap.cpp intfeaturespace.cpp \
     intfx.cpp intmatcher.cpp intproto.cpp kdtree.cpp \
     mastertrainer.cpp mf.cpp mfdefs.cpp mfoutline.cpp mfx.cpp \
     normfeat.cpp normmatch.cpp \
     ocrfeatures.cpp outfeat.cpp picofeat.cpp protos.cpp \
     sampleiterator.cpp shapeclassifier.cpp shapetable.cpp \
-<<<<<<< HEAD
-    tessclassifier.cpp trainingsample.cpp trainingsampleset.cpp xform2d.cpp
-=======
     tessclassifier.cpp trainingsample.cpp trainingsampleset.cpp 
->>>>>>> 1af9e327
 
