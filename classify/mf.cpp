--- conflicted
+++ resolved
@@ -33,13 +33,7 @@
               Private Code
 ----------------------------------------------------------------------------**/
 /*---------------------------------------------------------------------------*/
-<<<<<<< HEAD
-FEATURE_SET ExtractMicros(TBLOB *Blob, const DENORM& bl_denorm,
-                          const DENORM& cn_denorm,
-                          const INT_FX_RESULT_STRUCT& fx_info) {
-=======
 FEATURE_SET ExtractMicros(TBLOB* Blob, const DENORM& cn_denorm) {
->>>>>>> 1af9e327
 /*
  **	Parameters:
  **		Blob		blob to extract micro-features from
@@ -58,12 +52,7 @@
   FEATURE Feature;
   MICROFEATURE OldFeature;
 
-<<<<<<< HEAD
-  OldFeatures = (MICROFEATURES)BlobMicroFeatures(Blob, bl_denorm, cn_denorm,
-                                                 fx_info);
-=======
   OldFeatures = BlobMicroFeatures(Blob, cn_denorm);
->>>>>>> 1af9e327
   if (OldFeatures == NULL)
     return NULL;
   NumFeatures = count (OldFeatures);
