// Copyright 2010 Google Inc. All Rights Reserved.
// Author: rays@google.com (Ray Smith)
///////////////////////////////////////////////////////////////////////
// File:        shapetable.cpp
// Description: Class to map a classifier shape index to unicharset
//              indices and font indices.
// Author:      Ray Smith
// Created:     Tue Nov 02 15:31:32 PDT 2010
//
// (C) Copyright 2010, Google Inc.
// Licensed under the Apache License, Version 2.0 (the "License");
// you may not use this file except in compliance with the License.
// You may obtain a copy of the License at
// http://www.apache.org/licenses/LICENSE-2.0
// Unless required by applicable law or agreed to in writing, software
// distributed under the License is distributed on an "AS IS" BASIS,
// WITHOUT WARRANTIES OR CONDITIONS OF ANY KIND, either express or implied.
// See the License for the specific language governing permissions and
// limitations under the License.
//
///////////////////////////////////////////////////////////////////////

#include "shapetable.h"

#include "bitvector.h"
#include "fontinfo.h"
#include "intfeaturespace.h"
#include "strngs.h"
#include "unicharset.h"
#include "unicity_table.h"

namespace tesseract {

// Helper function to get the index of the first result with the required
// unichar_id. If the results are sorted by rating, this will also be the
// best result with the required unichar_id.
// Returns -1 if the unichar_id is not found
int ShapeRating::FirstResultWithUnichar(
    const GenericVector<ShapeRating>& results,
    const ShapeTable& shape_table,
    UNICHAR_ID unichar_id) {
  for (int r = 0; r < results.size(); ++r) {
    int shape_id = results[r].shape_id;
    const Shape& shape = shape_table.GetShape(shape_id);
    if (shape.ContainsUnichar(unichar_id)) {
      return r;
    }
  }
  return -1;
}

// Helper function to get the index of the first result with the required
// unichar_id. If the results are sorted by rating, this will also be the
// best result with the required unichar_id.
// Returns -1 if the unichar_id is not found
int UnicharRating::FirstResultWithUnichar(
    const GenericVector<UnicharRating>& results,
    UNICHAR_ID unichar_id) {
  for (int r = 0; r < results.size(); ++r) {
    if (results[r].unichar_id == unichar_id)
      return r;
  }
  return -1;
}

// Writes to the given file. Returns false in case of error.
bool UnicharAndFonts::Serialize(FILE* fp) const {
  if (fwrite(&unichar_id, sizeof(unichar_id), 1, fp) != 1) return false;
  if (!font_ids.Serialize(fp)) return false;
  return true;
}
// Reads from the given file. Returns false in case of error.
// If swap is true, assumes a big/little-endian swap is needed.
bool UnicharAndFonts::DeSerialize(bool swap, FILE* fp) {
  if (fread(&unichar_id, sizeof(unichar_id), 1, fp) != 1) return false;
  if (swap)
    ReverseN(&unichar_id, sizeof(unichar_id));
  if (!font_ids.DeSerialize(swap, fp)) return false;
  return true;
}

// Sort function to sort a pair of UnicharAndFonts by unichar_id.
int UnicharAndFonts::SortByUnicharId(const void* v1, const void* v2) {
  const UnicharAndFonts* p1 = reinterpret_cast<const UnicharAndFonts*>(v1);
  const UnicharAndFonts* p2 = reinterpret_cast<const UnicharAndFonts*>(v2);
  return p1->unichar_id - p2->unichar_id;
}

// Writes to the given file. Returns false in case of error.
bool Shape::Serialize(FILE* fp) const {
  uinT8 sorted = unichars_sorted_;
  if (fwrite(&sorted, sizeof(sorted), 1, fp) != 1)
    return false;
  if (!unichars_.SerializeClasses(fp)) return false;
  return true;
}
// Reads from the given file. Returns false in case of error.
// If swap is true, assumes a big/little-endian swap is needed.
bool Shape::DeSerialize(bool swap, FILE* fp) {
  uinT8 sorted;
  if (fread(&sorted, sizeof(sorted), 1, fp) != 1)
    return false;
  unichars_sorted_ = sorted != 0;
  if (!unichars_.DeSerializeClasses(swap, fp)) return false;
  return true;
}

// Adds a font_id for the given unichar_id. If the unichar_id is not
// in the shape, it is added.
void Shape::AddToShape(int unichar_id, int font_id) {
  for (int c = 0; c < unichars_.size(); ++c) {
    if (unichars_[c].unichar_id == unichar_id) {
      // Found the unichar in the shape table.
      GenericVector<int>& font_list = unichars_[c].font_ids;
      for (int f = 0; f < font_list.size(); ++f) {
        if (font_list[f] == font_id)
          return;  // Font is already there.
      }
      font_list.push_back(font_id);
      return;
    }
  }
  // Unichar_id is not in shape, so add it to shape.
  unichars_.push_back(UnicharAndFonts(unichar_id, font_id));
  unichars_sorted_ =  unichars_.size() <= 1;
}

// Adds everything in other to this.
void Shape::AddShape(const Shape& other) {
  for (int c = 0; c < other.unichars_.size(); ++c) {
    for (int f = 0; f < other.unichars_[c].font_ids.size(); ++f) {
      AddToShape(other.unichars_[c].unichar_id,
                 other.unichars_[c].font_ids[f]);
    }
  }
  unichars_sorted_ =  unichars_.size() <= 1;
}

// Returns true if the shape contains the given unichar_id, font_id pair.
bool Shape::ContainsUnicharAndFont(int unichar_id, int font_id) const {
  for (int c = 0; c < unichars_.size(); ++c) {
    if (unichars_[c].unichar_id == unichar_id) {
      // Found the unichar, so look for the font.
      GenericVector<int>& font_list = unichars_[c].font_ids;
      for (int f = 0; f < font_list.size(); ++f) {
        if (font_list[f] == font_id)
          return true;
      }
      return false;
    }
  }
  return false;
}

// Returns true if the shape contains the given unichar_id, ignoring font.
bool Shape::ContainsUnichar(int unichar_id) const {
  for (int c = 0; c < unichars_.size(); ++c) {
    if (unichars_[c].unichar_id == unichar_id) {
      return true;
    }
  }
  return false;
}

// Returns true if the shape contains the given font, ignoring unichar_id.
bool Shape::ContainsFont(int font_id) const {
  for (int c = 0; c < unichars_.size(); ++c) {
    GenericVector<int>& font_list = unichars_[c].font_ids;
    for (int f = 0; f < font_list.size(); ++f) {
      if (font_list[f] == font_id)
        return true;
    }
  }
  return false;
}
// Returns true if the shape contains the given font properties, ignoring
// unichar_id.
bool Shape::ContainsFontProperties(const FontInfoTable& font_table,
                                   uinT32 properties) const {
  for (int c = 0; c < unichars_.size(); ++c) {
    GenericVector<int>& font_list = unichars_[c].font_ids;
    for (int f = 0; f < font_list.size(); ++f) {
      if (font_table.get(font_list[f]).properties == properties)
        return true;
    }
  }
  return false;
}
// Returns true if the shape contains multiple different font properties,
// ignoring unichar_id.
bool Shape::ContainsMultipleFontProperties(
    const FontInfoTable& font_table) const {
  uinT32 properties = font_table.get(unichars_[0].font_ids[0]).properties;
  for (int c = 0; c < unichars_.size(); ++c) {
    GenericVector<int>& font_list = unichars_[c].font_ids;
    for (int f = 0; f < font_list.size(); ++f) {
      if (font_table.get(font_list[f]).properties != properties)
        return true;
    }
  }
  return false;
}

// Returns true if this shape is equal to other (ignoring order of unichars
// and fonts).
bool Shape::operator==(const Shape& other) const {
  return IsSubsetOf(other) && other.IsSubsetOf(*this);
}

// Returns true if this is a subset (including equal) of other.
bool Shape::IsSubsetOf(const Shape& other) const {
  for (int c = 0; c < unichars_.size(); ++c) {
    int unichar_id = unichars_[c].unichar_id;
    const GenericVector<int>& font_list = unichars_[c].font_ids;
    for (int f = 0; f < font_list.size(); ++f) {
      if (!other.ContainsUnicharAndFont(unichar_id, font_list[f]))
        return false;
    }
  }
  return true;
}

// Returns true if the lists of unichar ids are the same in this and other,
// ignoring fonts.
// NOT const, as it will sort the unichars on demand.
bool Shape::IsEqualUnichars(Shape* other) {
  if (unichars_.size() != other->unichars_.size()) return false;
  if (!unichars_sorted_) SortUnichars();
  if (!other->unichars_sorted_) other->SortUnichars();
  for (int c = 0; c < unichars_.size(); ++c) {
    if (unichars_[c].unichar_id != other->unichars_[c].unichar_id)
      return false;
  }
  return true;
}

// Sorts the unichars_ vector by unichar.
void Shape::SortUnichars() {
  unichars_.sort(UnicharAndFonts::SortByUnicharId);
  unichars_sorted_ = true;
}

ShapeTable::ShapeTable() : unicharset_(NULL), num_fonts_(0) {
}
ShapeTable::ShapeTable(const UNICHARSET& unicharset)
  : unicharset_(&unicharset), num_fonts_(0) {
}

// Writes to the given file. Returns false in case of error.
bool ShapeTable::Serialize(FILE* fp) const {
  if (!shape_table_.Serialize(fp)) return false;
  return true;
}
// Reads from the given file. Returns false in case of error.
// If swap is true, assumes a big/little-endian swap is needed.
bool ShapeTable::DeSerialize(bool swap, FILE* fp) {
  if (!shape_table_.DeSerialize(swap, fp)) return false;
  num_fonts_ = 0;
  return true;
}

// Returns the number of fonts used in this ShapeTable, computing it if
// necessary.
int ShapeTable::NumFonts() const {
  if (num_fonts_ <= 0) {
    for (int shape_id = 0; shape_id < shape_table_.size(); ++shape_id) {
      const Shape& shape = *shape_table_[shape_id];
      for (int c = 0; c < shape.size(); ++c) {
        for (int f = 0; f < shape[c].font_ids.size(); ++f) {
          if (shape[c].font_ids[f] >= num_fonts_)
            num_fonts_ = shape[c].font_ids[f] + 1;
        }
      }
    }
  }
  return num_fonts_;
}

// Re-indexes the class_ids in the shapetable according to the given map.
// Useful in conjunction with set_unicharset.
void ShapeTable::ReMapClassIds(const GenericVector<int>& unicharset_map) {
  for (int shape_id = 0; shape_id < shape_table_.size(); ++shape_id) {
    Shape* shape = shape_table_[shape_id];
    for (int c = 0; c < shape->size(); ++c) {
      shape->SetUnicharId(c, unicharset_map[(*shape)[c].unichar_id]);
    }
  }
}

// Returns a string listing the classes/fonts in a shape.
STRING ShapeTable::DebugStr(int shape_id) const {
  if (shape_id < 0 || shape_id >= shape_table_.size())
    return STRING("INVALID_UNICHAR_ID");
  const Shape& shape = GetShape(shape_id);
  STRING result;
  result.add_str_int("Shape", shape_id);
  if (shape.size() > 100) {
    result.add_str_int(" Num unichars=", shape.size());
    return result;
  }
  for (int c = 0; c < shape.size(); ++c) {
    result.add_str_int(" c_id=", shape[c].unichar_id);
    result += "=";
    result += unicharset_->id_to_unichar(shape[c].unichar_id);
    if (shape.size() < 10) {
      result.add_str_int(", ", shape[c].font_ids.size());
      result += " fonts =";
      int num_fonts = shape[c].font_ids.size();
      if (num_fonts > 10) {
        result.add_str_int(" ", shape[c].font_ids[0]);
        result.add_str_int(" ... ", shape[c].font_ids[num_fonts - 1]);
      } else {
        for (int f = 0; f < num_fonts; ++f) {
          result.add_str_int(" ", shape[c].font_ids[f]);
        }
      }
    }
  }
  return result;
}

// Returns a debug string summarizing the table.
STRING ShapeTable::SummaryStr() const {
  int max_unichars = 0;
  int num_multi_shapes = 0;
  int num_master_shapes = 0;
  for (int s = 0; s < shape_table_.size(); ++s) {
    if (MasterDestinationIndex(s) != s) continue;
    ++num_master_shapes;
    int shape_size = GetShape(s).size();
    if (shape_size > 1)
      ++num_multi_shapes;
    if (shape_size > max_unichars)
      max_unichars = shape_size;
  }
  STRING result;
  result.add_str_int("Number of shapes = ", num_master_shapes);
  result.add_str_int(" max unichars = ", max_unichars);
  result.add_str_int(" number with multiple unichars = ", num_multi_shapes);
  return result;
}


// Adds a new shape starting with the given unichar_id and font_id.
// Returns the assigned index.
int ShapeTable::AddShape(int unichar_id, int font_id) {
  int index = shape_table_.size();
  Shape* shape = new Shape;
  shape->AddToShape(unichar_id, font_id);
  shape_table_.push_back(shape);
  num_fonts_ = MAX(num_fonts_, font_id + 1);
  return index;
}

// Adds a copy of the given shape unless it is already present.
// Returns the assigned index or index of existing shape if already present.
int ShapeTable::AddShape(const Shape& other) {
  int index;
  for (index = 0; index < shape_table_.size() &&
       !(other == *shape_table_[index]); ++index)
    continue;
  if (index == shape_table_.size()) {
    Shape* shape = new Shape(other);
    shape_table_.push_back(shape);
  }
  num_fonts_ = 0;
  return index;
}

// Removes the shape given by the shape index.
void ShapeTable::DeleteShape(int shape_id) {
  delete shape_table_[shape_id];
  shape_table_[shape_id] = NULL;
  shape_table_.remove(shape_id);
}

// Adds a font_id to the given existing shape index for the given
// unichar_id. If the unichar_id is not in the shape, it is added.
void ShapeTable::AddToShape(int shape_id, int unichar_id, int font_id) {
  Shape& shape = *shape_table_[shape_id];
  shape.AddToShape(unichar_id, font_id);
  num_fonts_ = MAX(num_fonts_, font_id + 1);
}

// Adds the given shape to the existing shape with the given index.
void ShapeTable::AddShapeToShape(int shape_id, const Shape& other) {
  Shape& shape = *shape_table_[shape_id];
  shape.AddShape(other);
  num_fonts_ = 0;
}

// Returns the id of the shape that contains the given unichar and font.
// If not found, returns -1.
// If font_id < 0, the font_id is ignored and the first shape that matches
// the unichar_id is returned.
int ShapeTable::FindShape(int unichar_id, int font_id) const {
  for (int s = 0; s < shape_table_.size(); ++s) {
    const Shape& shape = GetShape(s);
    for (int c = 0; c < shape.size(); ++c) {
      if (shape[c].unichar_id == unichar_id) {
        if (font_id < 0)
          return s;  // We don't care about the font.
        for (int f = 0; f < shape[c].font_ids.size(); ++f) {
          if (shape[c].font_ids[f] == font_id)
            return s;
        }
      }
    }
  }
  return -1;
}

// Returns the first unichar_id and font_id in the given shape.
void ShapeTable::GetFirstUnicharAndFont(int shape_id,
                                        int* unichar_id, int* font_id) const {
  const UnicharAndFonts& unichar_and_fonts = (*shape_table_[shape_id])[0];
  *unichar_id = unichar_and_fonts.unichar_id;
  *font_id = unichar_and_fonts.font_ids[0];
}

// Expands all the classes/fonts in the shape individually to build
// a ShapeTable.
int ShapeTable::BuildFromShape(const Shape& shape,
                               const ShapeTable& master_shapes) {
  BitVector shape_map(master_shapes.NumShapes());
  for (int u_ind = 0; u_ind < shape.size(); ++u_ind) {
    for (int f_ind = 0; f_ind < shape[u_ind].font_ids.size(); ++f_ind) {
      int c = shape[u_ind].unichar_id;
      int f = shape[u_ind].font_ids[f_ind];
      int master_id = master_shapes.FindShape(c, f);
      if (master_id >= 0) {
        shape_map.SetBit(master_id);
      } else if (FindShape(c, f) < 0) {
        AddShape(c, f);
      }
    }
  }
  int num_masters = 0;
  for (int s = 0; s < master_shapes.NumShapes(); ++s) {
    if (shape_map[s]) {
      AddShape(master_shapes.GetShape(s));
      ++num_masters;
    }
  }
  return num_masters;
}

// Returns true if the shapes are already merged.
bool ShapeTable::AlreadyMerged(int shape_id1, int shape_id2) const {
  return MasterDestinationIndex(shape_id1) == MasterDestinationIndex(shape_id2);
}

// Returns true if any shape contains multiple unichars.
bool ShapeTable::AnyMultipleUnichars() const {
  int num_shapes = NumShapes();
  for (int s1 = 0; s1 < num_shapes; ++s1) {
    if (MasterDestinationIndex(s1) != s1) continue;
    if (GetShape(s1).size() > 1)
      return true;
  }
  return false;
}

// Returns the maximum number of unichars over all shapes.
int ShapeTable::MaxNumUnichars() const {
  int max_num_unichars = 0;
  int num_shapes = NumShapes();
  for (int s = 0; s < num_shapes; ++s) {
    if (GetShape(s).size() > max_num_unichars)
      max_num_unichars = GetShape(s).size();
  }
  return max_num_unichars;
}


// Merges shapes with a common unichar over the [start, end) interval.
// Assumes single unichar per shape.
void ShapeTable::ForceFontMerges(int start, int end) {
  for (int s1 = start; s1 < end; ++s1) {
    if (MasterDestinationIndex(s1) == s1 && GetShape(s1).size() == 1) {
      int unichar_id = GetShape(s1)[0].unichar_id;
      for (int s2 = s1 + 1; s2 < end; ++s2) {
        if (MasterDestinationIndex(s2) == s2 && GetShape(s2).size() == 1 &&
            unichar_id == GetShape(s2)[0].unichar_id) {
          MergeShapes(s1, s2);
        }
      }
    }
  }
  ShapeTable compacted(*unicharset_);
  compacted.AppendMasterShapes(*this, NULL);
  *this = compacted;
}

// Returns the number of unichars in the master shape.
int ShapeTable::MasterUnicharCount(int shape_id) const {
  int master_id = MasterDestinationIndex(shape_id);
  return GetShape(master_id).size();
}

// Returns the sum of the font counts in the master shape.
int ShapeTable::MasterFontCount(int shape_id) const {
  int master_id = MasterDestinationIndex(shape_id);
  const Shape& shape = GetShape(master_id);
  int font_count = 0;
  for (int c = 0; c < shape.size(); ++c) {
    font_count += shape[c].font_ids.size();
  }
  return font_count;
}

// Returns the number of unichars that would result from merging the shapes.
int ShapeTable::MergedUnicharCount(int shape_id1, int shape_id2) const {
  // Do it the easy way for now.
  int master_id1 = MasterDestinationIndex(shape_id1);
  int master_id2 = MasterDestinationIndex(shape_id2);
  Shape combined_shape(*shape_table_[master_id1]);
  combined_shape.AddShape(*shape_table_[master_id2]);
  return combined_shape.size();
}

// Merges two shape_ids, leaving shape_id2 marked as merged.
void ShapeTable::MergeShapes(int shape_id1, int shape_id2) {
  int master_id1 = MasterDestinationIndex(shape_id1);
  int master_id2 = MasterDestinationIndex(shape_id2);
  // Point master_id2 (and all merged shapes) to master_id1.
  shape_table_[master_id2]->set_destination_index(master_id1);
  // Add all the shapes of master_id2 to master_id1.
  shape_table_[master_id1]->AddShape(*shape_table_[master_id2]);
}

// Swaps two shape_ids.
void ShapeTable::SwapShapes(int shape_id1, int shape_id2) {
  Shape* tmp = shape_table_[shape_id1];
  shape_table_[shape_id1] = shape_table_[shape_id2];
  shape_table_[shape_id2] = tmp;
}

// Returns the destination of this shape, (if merged), taking into account
// the fact that the destination may itself have been merged.
int ShapeTable::MasterDestinationIndex(int shape_id) const {
  int dest_id = shape_table_[shape_id]->destination_index();
  if (dest_id == shape_id || dest_id < 0)
    return shape_id;  // Is master already.
  int master_id = shape_table_[dest_id]->destination_index();
  if (master_id == dest_id || master_id < 0)
    return dest_id;  // Dest is the master and shape_id points to it.
  master_id = MasterDestinationIndex(master_id);
  return master_id;
}

// Returns false if the unichars in neither shape is a subset of the other.
bool ShapeTable::SubsetUnichar(int shape_id1, int shape_id2) const {
  const Shape& shape1 = GetShape(shape_id1);
  const Shape& shape2 = GetShape(shape_id2);
  int c1, c2;
  for (c1 = 0; c1 < shape1.size(); ++c1) {
    int unichar_id1 = shape1[c1].unichar_id;
    if (!shape2.ContainsUnichar(unichar_id1))
      break;
  }
  for (c2 = 0; c2 < shape2.size(); ++c2) {
    int unichar_id2 = shape2[c2].unichar_id;
    if (!shape1.ContainsUnichar(unichar_id2))
      break;
  }
  return c1 == shape1.size() || c2 == shape2.size();
}

// Returns false if the unichars in neither shape is a subset of the other.
bool ShapeTable::MergeSubsetUnichar(int merge_id1, int merge_id2,
                                    int shape_id) const {
  const Shape& merge1 = GetShape(merge_id1);
  const Shape& merge2 = GetShape(merge_id2);
  const Shape& shape = GetShape(shape_id);
  int cm1, cm2, cs;
  for (cs = 0; cs < shape.size(); ++cs) {
    int unichar_id = shape[cs].unichar_id;
    if (!merge1.ContainsUnichar(unichar_id) &&
        !merge2.ContainsUnichar(unichar_id))
      break;  // Shape is not a subset of the merge.
  }
  for (cm1 = 0; cm1 < merge1.size(); ++cm1) {
    int unichar_id1 = merge1[cm1].unichar_id;
    if (!shape.ContainsUnichar(unichar_id1))
      break;  // Merge is not a subset of shape
  }
  for (cm2 = 0; cm2 < merge2.size(); ++cm2) {
    int unichar_id2 = merge2[cm2].unichar_id;
    if (!shape.ContainsUnichar(unichar_id2))
      break;  // Merge is not a subset of shape
  }
  return cs == shape.size() || (cm1 == merge1.size() && cm2 == merge2.size());
}

// Returns true if the unichar sets are equal between the shapes.
bool ShapeTable::EqualUnichars(int shape_id1, int shape_id2) const {
  const Shape& shape1 = GetShape(shape_id1);
  const Shape& shape2 = GetShape(shape_id2);
  for (int c1 = 0; c1 < shape1.size(); ++c1) {
    int unichar_id1 = shape1[c1].unichar_id;
    if (!shape2.ContainsUnichar(unichar_id1))
      return false;
  }
  for (int c2 = 0; c2 < shape2.size(); ++c2) {
    int unichar_id2 = shape2[c2].unichar_id;
    if (!shape1.ContainsUnichar(unichar_id2))
      return false;
  }
  return true;
}

// Returns true if the unichar sets are equal between the shapes.
bool ShapeTable::MergeEqualUnichars(int merge_id1, int merge_id2,
                                    int shape_id) const {
  const Shape& merge1 = GetShape(merge_id1);
  const Shape& merge2 = GetShape(merge_id2);
  const Shape& shape = GetShape(shape_id);
  for (int cs = 0; cs < shape.size(); ++cs) {
    int unichar_id = shape[cs].unichar_id;
    if (!merge1.ContainsUnichar(unichar_id) &&
        !merge2.ContainsUnichar(unichar_id))
      return false;  // Shape has a unichar that appears in neither merge.
  }
  for (int cm1 = 0; cm1 < merge1.size(); ++cm1) {
    int unichar_id1 = merge1[cm1].unichar_id;
    if (!shape.ContainsUnichar(unichar_id1))
      return false;  // Merge has a unichar that is not in shape.
  }
  for (int cm2 = 0; cm2 < merge2.size(); ++cm2) {
    int unichar_id2 = merge2[cm2].unichar_id;
    if (!shape.ContainsUnichar(unichar_id2))
      return false;  // Merge has a unichar that is not in shape.
  }
  return true;
}

// Returns true if there is a common unichar between the shapes.
bool ShapeTable::CommonUnichars(int shape_id1, int shape_id2) const {
  const Shape& shape1 = GetShape(shape_id1);
  const Shape& shape2 = GetShape(shape_id2);
  for (int c1 = 0; c1 < shape1.size(); ++c1) {
    int unichar_id1 = shape1[c1].unichar_id;
    if (shape2.ContainsUnichar(unichar_id1))
      return true;
  }
  return false;
}

// Returns true if there is a common font id between the shapes.
bool ShapeTable::CommonFont(int shape_id1, int shape_id2) const {
  const Shape& shape1 = GetShape(shape_id1);
  const Shape& shape2 = GetShape(shape_id2);
  for (int c1 = 0; c1 < shape1.size(); ++c1) {
    const GenericVector<int>& font_list1 = shape1[c1].font_ids;
    for (int f = 0; f < font_list1.size(); ++f) {
      if (shape2.ContainsFont(font_list1[f]))
        return true;
    }
  }
  return false;
}

// Appends the master shapes from other to this.
// If not NULL, shape_map is set to map other shape_ids to this's shape_ids.
void ShapeTable::AppendMasterShapes(const ShapeTable& other,
                                    GenericVector<int>* shape_map) {
  if (shape_map != NULL)
    shape_map->init_to_size(other.NumShapes(), -1);
  for (int s = 0; s < other.shape_table_.size(); ++s) {
    if (other.shape_table_[s]->destination_index() < 0) {
      int index = AddShape(*other.shape_table_[s]);
      if (shape_map != NULL)
        (*shape_map)[s] = index;
    }
  }
}

// Returns the number of master shapes remaining after merging.
int ShapeTable::NumMasterShapes() const {
  int num_shapes = 0;
  for (int s = 0; s < shape_table_.size(); ++s) {
    if (shape_table_[s]->destination_index() < 0)
      ++num_shapes;
  }
  return num_shapes;
}


// Adds the unichars of the given shape_id to the vector of results. Any
// unichar_id that is already present just has the fonts added to the
// font set for that result without adding a new entry in the vector.
// NOTE: it is assumed that the results are given to this function in order
// of decreasing rating.
// The unichar_map vector indicates the index of the results entry containing
// each unichar, or -1 if the unichar is not yet included in results.
void ShapeTable::AddShapeToResults(const ShapeRating& shape_rating,
                                   GenericVector<int>* unichar_map,
                                   GenericVector<UnicharRating>* results)const {
  if (shape_rating.joined) {
    AddUnicharToResults(UNICHAR_JOINED, shape_rating.rating, unichar_map,
                        results);
  }
  if (shape_rating.broken) {
    AddUnicharToResults(UNICHAR_BROKEN, shape_rating.rating, unichar_map,
                        results);
  }
  const Shape& shape = GetShape(shape_rating.shape_id);
  for (int u = 0; u < shape.size(); ++u) {
    int result_index = AddUnicharToResults(shape[u].unichar_id,
                                           shape_rating.rating,
                                           unichar_map, results);
<<<<<<< HEAD
    (*results)[result_index].fonts += shape[u].font_ids;
=======
    for (int f = 0; f < shape[u].font_ids.size(); ++f) {
      (*results)[result_index].fonts.push_back(
          ScoredFont(shape[u].font_ids[f],
                     IntCastRounded(shape_rating.rating * MAX_INT16)));
    }
>>>>>>> 1af9e327
  }
}

// Adds the given unichar_id to the results if needed, updating unichar_map
// and returning the index of unichar in results.
int ShapeTable::AddUnicharToResults(
    int unichar_id, float rating, GenericVector<int>* unichar_map,
    GenericVector<UnicharRating>* results) const {
  int result_index = unichar_map->get(unichar_id);
  if (result_index < 0) {
    UnicharRating result(unichar_id, rating);
    result_index = results->push_back(result);
    (*unichar_map)[unichar_id] = result_index;
  }
  return result_index;
}


}  // namespace tesseract<|MERGE_RESOLUTION|>--- conflicted
+++ resolved
@@ -710,15 +710,11 @@
     int result_index = AddUnicharToResults(shape[u].unichar_id,
                                            shape_rating.rating,
                                            unichar_map, results);
-<<<<<<< HEAD
-    (*results)[result_index].fonts += shape[u].font_ids;
-=======
     for (int f = 0; f < shape[u].font_ids.size(); ++f) {
       (*results)[result_index].fonts.push_back(
           ScoredFont(shape[u].font_ids[f],
                      IntCastRounded(shape_rating.rating * MAX_INT16)));
     }
->>>>>>> 1af9e327
   }
 }
 
